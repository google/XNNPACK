// Copyright 2022 Google LLC
//
// This source code is licensed under the BSD-style license found in the
// LICENSE file in the root directory of this source tree.

#include <assert.h>
#include <stddef.h>

#include "xnnpack/common.h"
#include "xnnpack/config.h"
#include "xnnpack/init-once.h"
#include "xnnpack/microfnptr.h"
#include "xnnpack/microparams-init.h"
#include "xnnpack/vbinary.h"

static struct xnn_binary_elementwise_config f16_vadd_config = {0};
static struct xnn_binary_elementwise_config f16_vdiv_config = {0};
static struct xnn_binary_elementwise_config f16_vmax_config = {0};
static struct xnn_binary_elementwise_config f16_vmin_config = {0};
static struct xnn_binary_elementwise_config f16_vmul_config = {0};
static struct xnn_binary_elementwise_config f16_vsub_config = {0};
static struct xnn_binary_elementwise_config f16_vsqrdiff_config = {0};

static struct xnn_binary_elementwise_config f32_vadd_config = {0};
static struct xnn_binary_elementwise_config f32_vcopysign_config = {0};
static struct xnn_binary_elementwise_config f32_vdiv_config = {0};
static struct xnn_binary_elementwise_config f32_vmax_config = {0};
static struct xnn_binary_elementwise_config f32_vmin_config = {0};
static struct xnn_binary_elementwise_config f32_vmul_config = {0};
static struct xnn_binary_elementwise_config f32_vrem_config = {0};
static struct xnn_binary_elementwise_config f32_vsub_config = {0};
static struct xnn_binary_elementwise_config f32_vsqrdiff_config = {0};


static struct xnn_binary_elementwise_config s32_vmul_config = {0};

static struct xnn_binary_elementwise_config qs8_vadd_config = {0};
static struct xnn_binary_elementwise_config qs8_vmul_config = {0};

static struct xnn_binary_elementwise_config qu8_vadd_config = {0};
static struct xnn_binary_elementwise_config qu8_vmul_config = {0};

<<<<<<< HEAD
#if XNN_PLATFORM_WINDOWS
  static INIT_ONCE init_guard_f16_vadd = INIT_ONCE_STATIC_INIT;
  static INIT_ONCE init_guard_f16_vdiv = INIT_ONCE_STATIC_INIT;
  static INIT_ONCE init_guard_f16_vmax = INIT_ONCE_STATIC_INIT;
  static INIT_ONCE init_guard_f16_vmin = INIT_ONCE_STATIC_INIT;
  static INIT_ONCE init_guard_f16_vmul = INIT_ONCE_STATIC_INIT;
  static INIT_ONCE init_guard_f16_vsub = INIT_ONCE_STATIC_INIT;
  static INIT_ONCE init_guard_f16_vsqrdiff = INIT_ONCE_STATIC_INIT;
  static INIT_ONCE init_guard_f32_vadd = INIT_ONCE_STATIC_INIT;
  static INIT_ONCE init_guard_f32_vcopysign = INIT_ONCE_STATIC_INIT;
  static INIT_ONCE init_guard_f32_vdiv = INIT_ONCE_STATIC_INIT;
  static INIT_ONCE init_guard_f32_vmax = INIT_ONCE_STATIC_INIT;
  static INIT_ONCE init_guard_f32_vmin = INIT_ONCE_STATIC_INIT;
  static INIT_ONCE init_guard_f32_vmul = INIT_ONCE_STATIC_INIT;
  static INIT_ONCE init_guard_f32_vrem = INIT_ONCE_STATIC_INIT;
  static INIT_ONCE init_guard_f32_vsub = INIT_ONCE_STATIC_INIT;
  static INIT_ONCE init_guard_f32_vsqrdiff = INIT_ONCE_STATIC_INIT;
  static INIT_ONCE init_guard_s32_vmul = INIT_ONCE_STATIC_INIT;
  static INIT_ONCE init_guard_qs8_vadd = INIT_ONCE_STATIC_INIT;
  static INIT_ONCE init_guard_qs8_vmul = INIT_ONCE_STATIC_INIT;
  static INIT_ONCE init_guard_qu8_vadd = INIT_ONCE_STATIC_INIT;
  static INIT_ONCE init_guard_qu8_vmul = INIT_ONCE_STATIC_INIT;
#else
  static pthread_once_t init_guard_f16_vadd = PTHREAD_ONCE_INIT;
  static pthread_once_t init_guard_f16_vdiv = PTHREAD_ONCE_INIT;
  static pthread_once_t init_guard_f16_vmax = PTHREAD_ONCE_INIT;
  static pthread_once_t init_guard_f16_vmin = PTHREAD_ONCE_INIT;
  static pthread_once_t init_guard_f16_vmul = PTHREAD_ONCE_INIT;
  static pthread_once_t init_guard_f16_vsub = PTHREAD_ONCE_INIT;
  static pthread_once_t init_guard_f16_vsqrdiff = PTHREAD_ONCE_INIT;
  static pthread_once_t init_guard_f32_vadd = PTHREAD_ONCE_INIT;
  static pthread_once_t init_guard_f32_vcopysign = PTHREAD_ONCE_INIT;
  static pthread_once_t init_guard_f32_vdiv = PTHREAD_ONCE_INIT;
  static pthread_once_t init_guard_f32_vmax = PTHREAD_ONCE_INIT;
  static pthread_once_t init_guard_f32_vmin = PTHREAD_ONCE_INIT;
  static pthread_once_t init_guard_f32_vmul = PTHREAD_ONCE_INIT;
  static pthread_once_t init_guard_f32_vrem = PTHREAD_ONCE_INIT;
  static pthread_once_t init_guard_f32_vsub = PTHREAD_ONCE_INIT;
  static pthread_once_t init_guard_f32_vsqrdiff = PTHREAD_ONCE_INIT;
  static pthread_once_t init_guard_s32_vmul = PTHREAD_ONCE_INIT;
  static pthread_once_t init_guard_qs8_vadd = PTHREAD_ONCE_INIT;
  static pthread_once_t init_guard_qs8_vmul = PTHREAD_ONCE_INIT;
  static pthread_once_t init_guard_qu8_vadd = PTHREAD_ONCE_INIT;
  static pthread_once_t init_guard_qu8_vmul = PTHREAD_ONCE_INIT;
#endif
=======
XNN_INIT_ONCE_GUARD(f16_vadd);
XNN_INIT_ONCE_GUARD(f16_vdiv);
XNN_INIT_ONCE_GUARD(f16_vmax);
XNN_INIT_ONCE_GUARD(f16_vmin);
XNN_INIT_ONCE_GUARD(f16_vmul);
XNN_INIT_ONCE_GUARD(f16_vsub);
XNN_INIT_ONCE_GUARD(f16_vsqrdiff);
XNN_INIT_ONCE_GUARD(f32_vadd);
XNN_INIT_ONCE_GUARD(f32_vcopysign);
XNN_INIT_ONCE_GUARD(f32_vdiv);
XNN_INIT_ONCE_GUARD(f32_vmax);
XNN_INIT_ONCE_GUARD(f32_vmin);
XNN_INIT_ONCE_GUARD(f32_vmul);
XNN_INIT_ONCE_GUARD(f32_vsub);
XNN_INIT_ONCE_GUARD(f32_vsqrdiff);
XNN_INIT_ONCE_GUARD(s32_vmul);
XNN_INIT_ONCE_GUARD(qs8_vadd);
XNN_INIT_ONCE_GUARD(qs8_vmul);
XNN_INIT_ONCE_GUARD(qu8_vadd);
XNN_INIT_ONCE_GUARD(qu8_vmul);
>>>>>>> 6ac9c91b


static void init_f16_vadd_config(void) {
  #if XNN_ARCH_ARM && XNN_ENABLE_ARM_FP16_VECTOR && XNN_ENABLE_ARM_FP16_SCALAR
    const struct xnn_hardware_config* hardware_config = xnn_init_hardware_config();
    assert(hardware_config != NULL);
    if (hardware_config->use_arm_neon_fp16_arith) {
      f16_vadd_config.minmax.op_ukernel = (xnn_vbinary_ukernel_fn) xnn_f16_vadd_minmax_ukernel__neonfp16arith_u16;
      f16_vadd_config.minmax.opc_ukernel = (xnn_vbinary_ukernel_fn) xnn_f16_vaddc_minmax_ukernel__neonfp16arith_u16;
      f16_vadd_config.minmax.ropc_ukernel = (xnn_vbinary_ukernel_fn) xnn_f16_vaddc_minmax_ukernel__neonfp16arith_u16;
      f16_vadd_config.init.f16_minmax = xnn_init_f16_minmax_fp16arith_params;
      f16_vadd_config.minmax.element_tile = 16;
    }
  #elif XNN_ARCH_ARM64 && XNN_ENABLE_ARM_FP16_VECTOR
    const struct xnn_hardware_config* hardware_config = xnn_init_hardware_config();
    assert(hardware_config != NULL);
    if (hardware_config->use_arm_neon_fp16_arith) {
      f16_vadd_config.minmax.op_ukernel = (xnn_vbinary_ukernel_fn) xnn_f16_vadd_minmax_ukernel__neonfp16arith_u16;
      f16_vadd_config.minmax.opc_ukernel = (xnn_vbinary_ukernel_fn) xnn_f16_vaddc_minmax_ukernel__neonfp16arith_u16;
      f16_vadd_config.minmax.ropc_ukernel = (xnn_vbinary_ukernel_fn) xnn_f16_vaddc_minmax_ukernel__neonfp16arith_u16;
      f16_vadd_config.init.f16_minmax = xnn_init_f16_minmax_fp16arith_params;
      f16_vadd_config.minmax.element_tile = 16;
    }
  #elif (XNN_ARCH_X86 || XNN_ARCH_X86_64) && !XNN_PLATFORM_MOBILE
    const struct xnn_hardware_config* hardware_config = xnn_init_hardware_config();
    assert(hardware_config != NULL);
    #if XNN_ENABLE_AVX512FP16
      if (hardware_config->use_x86_avx512fp16) {
        f16_vadd_config.minmax.op_ukernel = (xnn_vbinary_ukernel_fn) xnn_f16_vadd_minmax_ukernel__avx512fp16_u64;
        f16_vadd_config.minmax.opc_ukernel = (xnn_vbinary_ukernel_fn) xnn_f16_vaddc_minmax_ukernel__avx512fp16_u64;
        f16_vadd_config.minmax.ropc_ukernel = (xnn_vbinary_ukernel_fn) xnn_f16_vaddc_minmax_ukernel__avx512fp16_u64;
        f16_vadd_config.init.f16_minmax = xnn_init_f16_minmax_fp16arith_params;
        f16_vadd_config.minmax.element_tile = 64;
      } else
    #endif
    if (hardware_config->use_x86_f16c) {
      f16_vadd_config.minmax.op_ukernel = (xnn_vbinary_ukernel_fn) xnn_f16_vadd_minmax_ukernel__f16c_u16;
      f16_vadd_config.minmax.opc_ukernel = (xnn_vbinary_ukernel_fn) xnn_f16_vaddc_minmax_ukernel__f16c_u16;
      f16_vadd_config.minmax.ropc_ukernel = (xnn_vbinary_ukernel_fn) xnn_f16_vaddc_minmax_ukernel__f16c_u16;
      f16_vadd_config.init.f16_minmax = xnn_init_f16_minmax_avx_params;
      f16_vadd_config.minmax.element_tile = 16;
    }
  #endif
}

static void init_f16_vdiv_config(void) {
  #if XNN_ARCH_ARM && XNN_ENABLE_ARM_FP16_VECTOR && XNN_ENABLE_ARM_FP16_SCALAR
    const struct xnn_hardware_config* hardware_config = xnn_init_hardware_config();
    assert(hardware_config != NULL);
    if (hardware_config->use_arm_neon_fp16_arith) {
      f16_vdiv_config.minmax.op_ukernel = (xnn_vbinary_ukernel_fn) xnn_f16_vdiv_minmax_ukernel__fp16arith_u2;
      f16_vdiv_config.minmax.opc_ukernel = (xnn_vbinary_ukernel_fn) xnn_f16_vdivc_minmax_ukernel__fp16arith_u2;
      f16_vdiv_config.minmax.ropc_ukernel = (xnn_vbinary_ukernel_fn) xnn_f16_vrdivc_minmax_ukernel__fp16arith_u2;
      f16_vdiv_config.init.f16_minmax = xnn_init_f16_minmax_fp16arith_params;
      f16_vdiv_config.minmax.element_tile = 2;
    }
  #elif XNN_ARCH_ARM64 && XNN_ENABLE_ARM_FP16_VECTOR
    const struct xnn_hardware_config* hardware_config = xnn_init_hardware_config();
    assert(hardware_config != NULL);
    if (hardware_config->use_arm_neon_fp16_arith) {
      f16_vdiv_config.minmax.op_ukernel = (xnn_vbinary_ukernel_fn) xnn_f16_vdiv_minmax_ukernel__aarch64_neonfp16arith_u8;
      f16_vdiv_config.minmax.opc_ukernel = (xnn_vbinary_ukernel_fn) xnn_f16_vdivc_minmax_ukernel__aarch64_neonfp16arith_u8;
      f16_vdiv_config.minmax.ropc_ukernel = (xnn_vbinary_ukernel_fn) xnn_f16_vrdivc_minmax_ukernel__aarch64_neonfp16arith_u8;
      f16_vdiv_config.init.f16_minmax = xnn_init_f16_minmax_fp16arith_params;
      f16_vdiv_config.minmax.element_tile = 8;
    }
  #elif (XNN_ARCH_X86 || XNN_ARCH_X86_64) && !XNN_PLATFORM_MOBILE
    const struct xnn_hardware_config* hardware_config = xnn_init_hardware_config();
    assert(hardware_config != NULL);
    #if XNN_ENABLE_AVX512FP16
      if (hardware_config->use_x86_avx512fp16) {
        f16_vdiv_config.minmax.op_ukernel = (xnn_vbinary_ukernel_fn) xnn_f16_vdiv_minmax_ukernel__avx512fp16_u64;
        f16_vdiv_config.minmax.opc_ukernel = (xnn_vbinary_ukernel_fn) xnn_f16_vdivc_minmax_ukernel__avx512fp16_u64;
        f16_vdiv_config.minmax.ropc_ukernel = (xnn_vbinary_ukernel_fn) xnn_f16_vrdivc_minmax_ukernel__avx512fp16_u64;
        f16_vdiv_config.init.f16_minmax = xnn_init_f16_minmax_fp16arith_params;
        f16_vdiv_config.minmax.element_tile = 64;
      } else
    #endif
    if (hardware_config->use_x86_f16c) {
      f16_vdiv_config.minmax.op_ukernel = (xnn_vbinary_ukernel_fn) xnn_f16_vdiv_minmax_ukernel__f16c_u8;
      f16_vdiv_config.minmax.opc_ukernel = (xnn_vbinary_ukernel_fn) xnn_f16_vdivc_minmax_ukernel__f16c_u8;
      f16_vdiv_config.minmax.ropc_ukernel = (xnn_vbinary_ukernel_fn) xnn_f16_vrdivc_minmax_ukernel__f16c_u8;
      f16_vdiv_config.init.f16_minmax = xnn_init_f16_minmax_avx_params;
      f16_vdiv_config.minmax.element_tile = 8;
    }
  #endif
}

static void init_f16_vmax_config(void) {
  #if XNN_ARCH_ARM && XNN_ENABLE_ARM_FP16_VECTOR && XNN_ENABLE_ARM_FP16_SCALAR
    const struct xnn_hardware_config* hardware_config = xnn_init_hardware_config();
    assert(hardware_config != NULL);
    if (hardware_config->use_arm_neon_fp16_arith) {
      f16_vmax_config.minmax.op_ukernel = (xnn_vbinary_ukernel_fn) xnn_f16_vmax_ukernel__neonfp16arith_u16;
      f16_vmax_config.minmax.opc_ukernel = (xnn_vbinary_ukernel_fn) xnn_f16_vmaxc_ukernel__neonfp16arith_u16;
      f16_vmax_config.minmax.ropc_ukernel = (xnn_vbinary_ukernel_fn) xnn_f16_vmaxc_ukernel__neonfp16arith_u16;
      f16_vmax_config.minmax.element_tile = 16;
    }
  #elif XNN_ARCH_ARM64 && XNN_ENABLE_ARM_FP16_VECTOR
    const struct xnn_hardware_config* hardware_config = xnn_init_hardware_config();
    assert(hardware_config != NULL);
    if (hardware_config->use_arm_neon_fp16_arith) {
      f16_vmax_config.minmax.op_ukernel = (xnn_vbinary_ukernel_fn) xnn_f16_vmax_ukernel__neonfp16arith_u16;
      f16_vmax_config.minmax.opc_ukernel = (xnn_vbinary_ukernel_fn) xnn_f16_vmaxc_ukernel__neonfp16arith_u16;
      f16_vmax_config.minmax.ropc_ukernel = (xnn_vbinary_ukernel_fn) xnn_f16_vmaxc_ukernel__neonfp16arith_u16;
      f16_vmax_config.minmax.element_tile = 16;
    }
  #elif (XNN_ARCH_X86 || XNN_ARCH_X86_64) && !XNN_PLATFORM_MOBILE
    const struct xnn_hardware_config* hardware_config = xnn_init_hardware_config();
    assert(hardware_config != NULL);
    #if XNN_ENABLE_AVX512FP16
      if (hardware_config->use_x86_avx512fp16) {
        f16_vmax_config.minmax.op_ukernel = (xnn_vbinary_ukernel_fn) xnn_f16_vmax_ukernel__avx512fp16_u64;
        f16_vmax_config.minmax.opc_ukernel = (xnn_vbinary_ukernel_fn) xnn_f16_vmaxc_ukernel__avx512fp16_u64;
        f16_vmax_config.minmax.ropc_ukernel = (xnn_vbinary_ukernel_fn) xnn_f16_vmaxc_ukernel__avx512fp16_u64;
        f16_vmax_config.init.f16_minmax = xnn_init_f16_minmax_fp16arith_params;
        f16_vmax_config.minmax.element_tile = 64;
      } else
    #endif
    if (hardware_config->use_x86_f16c) {
      f16_vmax_config.minmax.op_ukernel = (xnn_vbinary_ukernel_fn) xnn_f16_vmax_ukernel__f16c_u16;
      f16_vmax_config.minmax.opc_ukernel = (xnn_vbinary_ukernel_fn) xnn_f16_vmaxc_ukernel__f16c_u16;
      f16_vmax_config.minmax.ropc_ukernel = (xnn_vbinary_ukernel_fn) xnn_f16_vmaxc_ukernel__f16c_u16;
      f16_vmax_config.minmax.element_tile = 16;
    }
  #endif
}

static void init_f16_vmin_config(void) {
  #if XNN_ARCH_ARM && XNN_ENABLE_ARM_FP16_VECTOR && XNN_ENABLE_ARM_FP16_SCALAR
    const struct xnn_hardware_config* hardware_config = xnn_init_hardware_config();
    assert(hardware_config != NULL);
    if (hardware_config->use_arm_neon_fp16_arith) {
      f16_vmin_config.minmax.op_ukernel = (xnn_vbinary_ukernel_fn) xnn_f16_vmin_ukernel__neonfp16arith_u16;
      f16_vmin_config.minmax.opc_ukernel = (xnn_vbinary_ukernel_fn) xnn_f16_vminc_ukernel__neonfp16arith_u16;
      f16_vmin_config.minmax.ropc_ukernel = (xnn_vbinary_ukernel_fn) xnn_f16_vminc_ukernel__neonfp16arith_u16;
      f16_vmin_config.minmax.element_tile = 16;
    }
  #elif XNN_ARCH_ARM64 && XNN_ENABLE_ARM_FP16_VECTOR
    const struct xnn_hardware_config* hardware_config = xnn_init_hardware_config();
    assert(hardware_config != NULL);
    if (hardware_config->use_arm_neon_fp16_arith) {
      f16_vmin_config.minmax.op_ukernel = (xnn_vbinary_ukernel_fn) xnn_f16_vmin_ukernel__neonfp16arith_u16;
      f16_vmin_config.minmax.opc_ukernel = (xnn_vbinary_ukernel_fn) xnn_f16_vminc_ukernel__neonfp16arith_u16;
      f16_vmin_config.minmax.ropc_ukernel = (xnn_vbinary_ukernel_fn) xnn_f16_vminc_ukernel__neonfp16arith_u16;
      f16_vmin_config.minmax.element_tile = 16;
    }
  #elif (XNN_ARCH_X86 || XNN_ARCH_X86_64) && !XNN_PLATFORM_MOBILE
    const struct xnn_hardware_config* hardware_config = xnn_init_hardware_config();
    assert(hardware_config != NULL);
    #if XNN_ENABLE_AVX512FP16
      if (hardware_config->use_x86_avx512fp16) {
        f16_vmin_config.minmax.op_ukernel = (xnn_vbinary_ukernel_fn) xnn_f16_vmin_ukernel__avx512fp16_u64;
        f16_vmin_config.minmax.opc_ukernel = (xnn_vbinary_ukernel_fn) xnn_f16_vminc_ukernel__avx512fp16_u64;
        f16_vmin_config.minmax.ropc_ukernel = (xnn_vbinary_ukernel_fn) xnn_f16_vminc_ukernel__avx512fp16_u64;
        f16_vmin_config.init.f16_minmax = xnn_init_f16_minmax_fp16arith_params;
        f16_vmin_config.minmax.element_tile = 64;
      } else
    #endif
    if (hardware_config->use_x86_f16c) {
      f16_vmin_config.minmax.op_ukernel = (xnn_vbinary_ukernel_fn) xnn_f16_vmin_ukernel__f16c_u16;
      f16_vmin_config.minmax.opc_ukernel = (xnn_vbinary_ukernel_fn) xnn_f16_vminc_ukernel__f16c_u16;
      f16_vmin_config.minmax.ropc_ukernel = (xnn_vbinary_ukernel_fn) xnn_f16_vminc_ukernel__f16c_u16;
      f16_vmin_config.minmax.element_tile = 16;
    }
  #endif
}

static void init_f16_vmul_config(void) {
  #if XNN_ARCH_ARM && XNN_ENABLE_ARM_FP16_VECTOR && XNN_ENABLE_ARM_FP16_SCALAR
    const struct xnn_hardware_config* hardware_config = xnn_init_hardware_config();
    assert(hardware_config != NULL);
    if (hardware_config->use_arm_neon_fp16_arith) {
      f16_vmul_config.minmax.op_ukernel = (xnn_vbinary_ukernel_fn) xnn_f16_vmul_minmax_ukernel__neonfp16arith_u16;
      f16_vmul_config.minmax.opc_ukernel = (xnn_vbinary_ukernel_fn) xnn_f16_vmulc_minmax_ukernel__neonfp16arith_u16;
      f16_vmul_config.minmax.ropc_ukernel = (xnn_vbinary_ukernel_fn) xnn_f16_vmulc_minmax_ukernel__neonfp16arith_u16;
      f16_vmul_config.init.f16_minmax = xnn_init_f16_minmax_fp16arith_params;
      f16_vmul_config.minmax.element_tile = 16;
    }
  #elif XNN_ARCH_ARM64 && XNN_ENABLE_ARM_FP16_VECTOR
    const struct xnn_hardware_config* hardware_config = xnn_init_hardware_config();
    assert(hardware_config != NULL);
    if (hardware_config->use_arm_neon_fp16_arith) {
      f16_vmul_config.minmax.op_ukernel = (xnn_vbinary_ukernel_fn) xnn_f16_vmul_minmax_ukernel__neonfp16arith_u16;
      f16_vmul_config.minmax.opc_ukernel = (xnn_vbinary_ukernel_fn) xnn_f16_vmulc_minmax_ukernel__neonfp16arith_u16;
      f16_vmul_config.minmax.ropc_ukernel = (xnn_vbinary_ukernel_fn) xnn_f16_vmulc_minmax_ukernel__neonfp16arith_u16;
      f16_vmul_config.init.f16_minmax = xnn_init_f16_minmax_fp16arith_params;
      f16_vmul_config.minmax.element_tile = 16;
    }
  #elif (XNN_ARCH_X86 || XNN_ARCH_X86_64) && !XNN_PLATFORM_MOBILE
    const struct xnn_hardware_config* hardware_config = xnn_init_hardware_config();
    assert(hardware_config != NULL);
    #if XNN_ENABLE_AVX512FP16
      if (hardware_config->use_x86_avx512fp16) {
        f16_vmul_config.minmax.op_ukernel = (xnn_vbinary_ukernel_fn) xnn_f16_vmul_minmax_ukernel__avx512fp16_u64;
        f16_vmul_config.minmax.opc_ukernel = (xnn_vbinary_ukernel_fn) xnn_f16_vmulc_minmax_ukernel__avx512fp16_u64;
        f16_vmul_config.minmax.ropc_ukernel = (xnn_vbinary_ukernel_fn) xnn_f16_vmulc_minmax_ukernel__avx512fp16_u64;
        f16_vmul_config.init.f16_minmax = xnn_init_f16_minmax_fp16arith_params;
        f16_vmul_config.minmax.element_tile = 64;
      } else
    #endif
    if (hardware_config->use_x86_f16c) {
      f16_vmul_config.minmax.op_ukernel = (xnn_vbinary_ukernel_fn) xnn_f16_vmul_minmax_ukernel__f16c_u16;
      f16_vmul_config.minmax.opc_ukernel = (xnn_vbinary_ukernel_fn) xnn_f16_vmulc_minmax_ukernel__f16c_u16;
      f16_vmul_config.minmax.ropc_ukernel = (xnn_vbinary_ukernel_fn) xnn_f16_vmulc_minmax_ukernel__f16c_u16;
      f16_vmul_config.init.f16_minmax = xnn_init_f16_minmax_avx_params;
      f16_vmul_config.minmax.element_tile = 16;
    }
  #endif
}

static void init_f16_vsub_config(void) {
  #if XNN_ARCH_ARM && XNN_ENABLE_ARM_FP16_VECTOR && XNN_ENABLE_ARM_FP16_SCALAR
    const struct xnn_hardware_config* hardware_config = xnn_init_hardware_config();
    assert(hardware_config != NULL);
    if (hardware_config->use_arm_neon_fp16_arith) {
      f16_vsub_config.minmax.op_ukernel = (xnn_vbinary_ukernel_fn) xnn_f16_vsub_minmax_ukernel__neonfp16arith_u16;
      f16_vsub_config.minmax.opc_ukernel = (xnn_vbinary_ukernel_fn) xnn_f16_vsubc_minmax_ukernel__neonfp16arith_u16;
      f16_vsub_config.minmax.ropc_ukernel = (xnn_vbinary_ukernel_fn) xnn_f16_vrsubc_minmax_ukernel__neonfp16arith_u16;
      f16_vsub_config.init.f16_minmax = xnn_init_f16_minmax_fp16arith_params;
      f16_vsub_config.minmax.element_tile = 16;
    }
  #elif XNN_ARCH_ARM64 && XNN_ENABLE_ARM_FP16_VECTOR
    const struct xnn_hardware_config* hardware_config = xnn_init_hardware_config();
    assert(hardware_config != NULL);
    if (hardware_config->use_arm_neon_fp16_arith) {
      f16_vsub_config.minmax.op_ukernel = (xnn_vbinary_ukernel_fn) xnn_f16_vsub_minmax_ukernel__neonfp16arith_u16;
      f16_vsub_config.minmax.opc_ukernel = (xnn_vbinary_ukernel_fn) xnn_f16_vsubc_minmax_ukernel__neonfp16arith_u16;
      f16_vsub_config.minmax.ropc_ukernel = (xnn_vbinary_ukernel_fn) xnn_f16_vrsubc_minmax_ukernel__neonfp16arith_u16;
      f16_vsub_config.init.f16_minmax = xnn_init_f16_minmax_fp16arith_params;
      f16_vsub_config.minmax.element_tile = 16;
    }
  #elif (XNN_ARCH_X86 || XNN_ARCH_X86_64) && !XNN_PLATFORM_MOBILE
    const struct xnn_hardware_config* hardware_config = xnn_init_hardware_config();
    assert(hardware_config != NULL);
    #if XNN_ENABLE_AVX512FP16
      if (hardware_config->use_x86_avx512fp16) {
        f16_vsub_config.minmax.op_ukernel = (xnn_vbinary_ukernel_fn) xnn_f16_vsub_minmax_ukernel__avx512fp16_u64;
        f16_vsub_config.minmax.opc_ukernel = (xnn_vbinary_ukernel_fn) xnn_f16_vsubc_minmax_ukernel__avx512fp16_u64;
        f16_vsub_config.minmax.ropc_ukernel = (xnn_vbinary_ukernel_fn) xnn_f16_vrsubc_minmax_ukernel__avx512fp16_u64;
        f16_vsub_config.init.f16_minmax = xnn_init_f16_minmax_fp16arith_params;
        f16_vsub_config.minmax.element_tile = 64;
      } else
    #endif
    if (hardware_config->use_x86_f16c) {
      f16_vsub_config.minmax.op_ukernel = (xnn_vbinary_ukernel_fn) xnn_f16_vsub_minmax_ukernel__f16c_u16;
      f16_vsub_config.minmax.opc_ukernel = (xnn_vbinary_ukernel_fn) xnn_f16_vsubc_minmax_ukernel__f16c_u16;
      f16_vsub_config.minmax.ropc_ukernel = (xnn_vbinary_ukernel_fn) xnn_f16_vrsubc_minmax_ukernel__f16c_u16;
      f16_vsub_config.init.f16_minmax = xnn_init_f16_minmax_avx_params;
      f16_vsub_config.minmax.element_tile = 16;
    }
  #endif
}

static void init_f16_vsqrdiff_config(void) {
  #if XNN_ARCH_ARM && XNN_ENABLE_ARM_FP16_VECTOR && XNN_ENABLE_ARM_FP16_SCALAR
    const struct xnn_hardware_config* hardware_config = xnn_init_hardware_config();
    assert(hardware_config != NULL);
    if (hardware_config->use_arm_neon_fp16_arith) {
      f16_vsqrdiff_config.minmax.op_ukernel = (xnn_vbinary_ukernel_fn) xnn_f16_vsqrdiff_ukernel__neonfp16arith_u16;
      f16_vsqrdiff_config.minmax.opc_ukernel = (xnn_vbinary_ukernel_fn) xnn_f16_vsqrdiffc_ukernel__neonfp16arith_u16;
      f16_vsqrdiff_config.minmax.ropc_ukernel = (xnn_vbinary_ukernel_fn) xnn_f16_vsqrdiffc_ukernel__neonfp16arith_u16;
      f16_vsqrdiff_config.init.f16_minmax = xnn_init_f16_minmax_fp16arith_params;
      f16_vsqrdiff_config.minmax.element_tile = 16;
    }
  #elif XNN_ARCH_ARM64 && XNN_ENABLE_ARM_FP16_VECTOR
    const struct xnn_hardware_config* hardware_config = xnn_init_hardware_config();
    assert(hardware_config != NULL);
    if (hardware_config->use_arm_neon_fp16_arith) {
      f16_vsqrdiff_config.minmax.op_ukernel = (xnn_vbinary_ukernel_fn) xnn_f16_vsqrdiff_ukernel__neonfp16arith_u16;
      f16_vsqrdiff_config.minmax.opc_ukernel = (xnn_vbinary_ukernel_fn) xnn_f16_vsqrdiffc_ukernel__neonfp16arith_u16;
      f16_vsqrdiff_config.minmax.ropc_ukernel = (xnn_vbinary_ukernel_fn) xnn_f16_vsqrdiffc_ukernel__neonfp16arith_u16;
      f16_vsqrdiff_config.init.f16_minmax = xnn_init_f16_minmax_fp16arith_params;
      f16_vsqrdiff_config.minmax.element_tile = 16;
    }
  #elif (XNN_ARCH_X86 || XNN_ARCH_X86_64) && !XNN_PLATFORM_MOBILE
    const struct xnn_hardware_config* hardware_config = xnn_init_hardware_config();
    assert(hardware_config != NULL);
    #if XNN_ENABLE_AVX512FP16
      if (hardware_config->use_x86_avx512fp16) {
        f16_vsqrdiff_config.minmax.op_ukernel = (xnn_vbinary_ukernel_fn) xnn_f16_vsqrdiff_ukernel__avx512fp16_u64;
        f16_vsqrdiff_config.minmax.opc_ukernel = (xnn_vbinary_ukernel_fn) xnn_f16_vsqrdiffc_ukernel__avx512fp16_u64;
        f16_vsqrdiff_config.minmax.ropc_ukernel = (xnn_vbinary_ukernel_fn) xnn_f16_vsqrdiffc_ukernel__avx512fp16_u64;
        f16_vsqrdiff_config.init.f16_minmax = xnn_init_f16_minmax_fp16arith_params;
        f16_vsqrdiff_config.minmax.element_tile = 64;
      } else
    #endif
    if (hardware_config->use_x86_f16c) {
      f16_vsqrdiff_config.minmax.op_ukernel = (xnn_vbinary_ukernel_fn) xnn_f16_vsqrdiff_ukernel__f16c_u16;
      f16_vsqrdiff_config.minmax.opc_ukernel = (xnn_vbinary_ukernel_fn) xnn_f16_vsqrdiffc_ukernel__f16c_u16;
      f16_vsqrdiff_config.minmax.ropc_ukernel = (xnn_vbinary_ukernel_fn) xnn_f16_vsqrdiffc_ukernel__f16c_u16;
      f16_vsqrdiff_config.init.f16_minmax = xnn_init_f16_minmax_avx_params;
      f16_vsqrdiff_config.minmax.element_tile = 16;
    }
  #endif
}

static void init_f32_vadd_config(void) {
  #if XNN_ARCH_ARM
    const struct xnn_hardware_config* hardware_config = xnn_init_hardware_config();
    assert(hardware_config != NULL);
    if (hardware_config->use_arm_neon){
      f32_vadd_config.minmax.op_ukernel = (xnn_vbinary_ukernel_fn) xnn_f32_vadd_minmax_ukernel__neon_u8;
      f32_vadd_config.minmax.opc_ukernel = (xnn_vbinary_ukernel_fn) xnn_f32_vaddc_minmax_ukernel__neon_u8;
      f32_vadd_config.minmax.ropc_ukernel = (xnn_vbinary_ukernel_fn) xnn_f32_vaddc_minmax_ukernel__neon_u8;
      f32_vadd_config.init.f32_minmax = xnn_init_f32_minmax_scalar_params;
      f32_vadd_config.minmax.element_tile = 8;
    } else if (!XNN_PLATFORM_MOBILE) {
      f32_vadd_config.minmax.op_ukernel = (xnn_vbinary_ukernel_fn) xnn_f32_vadd_minmax_ukernel__scalar_u8;
      f32_vadd_config.minmax.opc_ukernel = (xnn_vbinary_ukernel_fn) xnn_f32_vaddc_minmax_ukernel__scalar_u8;
      f32_vadd_config.minmax.ropc_ukernel = (xnn_vbinary_ukernel_fn) xnn_f32_vaddc_minmax_ukernel__scalar_u8;
      f32_vadd_config.init.f32_minmax = xnn_init_f32_minmax_scalar_params;
      f32_vadd_config.minmax.element_tile = 8;
    }
  #elif XNN_ARCH_ARM64
    f32_vadd_config.minmax.op_ukernel = (xnn_vbinary_ukernel_fn) xnn_f32_vadd_minmax_ukernel__neon_u8;
    f32_vadd_config.minmax.opc_ukernel = (xnn_vbinary_ukernel_fn) xnn_f32_vaddc_minmax_ukernel__neon_u8;
    f32_vadd_config.minmax.ropc_ukernel = (xnn_vbinary_ukernel_fn) xnn_f32_vaddc_minmax_ukernel__neon_u8;
    f32_vadd_config.init.f32_minmax = xnn_init_f32_minmax_scalar_params;
    f32_vadd_config.minmax.element_tile = 8;
  #elif XNN_ARCH_X86 || XNN_ARCH_X86_64
    const struct xnn_hardware_config* hardware_config = xnn_init_hardware_config();
    assert(hardware_config != NULL);
    if (!XNN_PLATFORM_MOBILE && hardware_config->use_x86_avx512f) {
      f32_vadd_config.minmax.op_ukernel = (xnn_vbinary_ukernel_fn) xnn_f32_vadd_minmax_ukernel__avx512f_u32;
      f32_vadd_config.minmax.opc_ukernel = (xnn_vbinary_ukernel_fn) xnn_f32_vaddc_minmax_ukernel__avx512f_u32;
      f32_vadd_config.minmax.ropc_ukernel = (xnn_vbinary_ukernel_fn) xnn_f32_vaddc_minmax_ukernel__avx512f_u32;
      f32_vadd_config.init.f32_minmax = xnn_init_f32_minmax_scalar_params;
      f32_vadd_config.minmax.element_tile = 32;
    } else if (hardware_config->use_x86_avx) {
      f32_vadd_config.minmax.op_ukernel = (xnn_vbinary_ukernel_fn) xnn_f32_vadd_minmax_ukernel__avx_u16;
      f32_vadd_config.minmax.opc_ukernel = (xnn_vbinary_ukernel_fn) xnn_f32_vaddc_minmax_ukernel__avx_u16;
      f32_vadd_config.minmax.ropc_ukernel = (xnn_vbinary_ukernel_fn) xnn_f32_vaddc_minmax_ukernel__avx_u16;
      f32_vadd_config.init.f32_minmax = xnn_init_f32_minmax_avx_params;
      f32_vadd_config.minmax.element_tile = 16;
    } else {
      f32_vadd_config.minmax.op_ukernel = (xnn_vbinary_ukernel_fn) xnn_f32_vadd_minmax_ukernel__sse_u8;
      f32_vadd_config.minmax.opc_ukernel = (xnn_vbinary_ukernel_fn) xnn_f32_vaddc_minmax_ukernel__sse_u8;
      f32_vadd_config.minmax.ropc_ukernel = (xnn_vbinary_ukernel_fn) xnn_f32_vaddc_minmax_ukernel__sse_u8;
      f32_vadd_config.init.f32_minmax = xnn_init_f32_minmax_sse_params;
      f32_vadd_config.minmax.element_tile = 8;
    }
  #elif XNN_ARCH_WASMSIMD || XNN_ARCH_WASMRELAXEDSIMD
    const struct xnn_hardware_config* hardware_config = xnn_init_hardware_config();
    assert(hardware_config != NULL);
    if (hardware_config->is_x86) {
      f32_vadd_config.minmax.op_ukernel = (xnn_vbinary_ukernel_fn) xnn_f32_vadd_minmax_ukernel__wasmsimd_x86_u16;
      f32_vadd_config.minmax.opc_ukernel = (xnn_vbinary_ukernel_fn) xnn_f32_vaddc_minmax_ukernel__wasmsimd_x86_u16;
      f32_vadd_config.minmax.ropc_ukernel = (xnn_vbinary_ukernel_fn) xnn_f32_vaddc_minmax_ukernel__wasmsimd_x86_u16;
      f32_vadd_config.linear.op_ukernel = (xnn_vbinary_ukernel_fn) xnn_f32_vadd_ukernel__wasmsimd_u16;
      f32_vadd_config.linear.opc_ukernel = (xnn_vbinary_ukernel_fn) xnn_f32_vaddc_ukernel__wasmsimd_u16;
      f32_vadd_config.linear.ropc_ukernel = (xnn_vbinary_ukernel_fn) xnn_f32_vaddc_ukernel__wasmsimd_u16;
      f32_vadd_config.init.f32_minmax = xnn_init_f32_minmax_wasmsimd_params;
      f32_vadd_config.minmax.element_tile = 16;
      f32_vadd_config.linear.element_tile = 16;
    } else {
      f32_vadd_config.minmax.op_ukernel = (xnn_vbinary_ukernel_fn) xnn_f32_vadd_minmax_ukernel__wasmsimd_arm_u16;
      f32_vadd_config.minmax.opc_ukernel = (xnn_vbinary_ukernel_fn) xnn_f32_vaddc_minmax_ukernel__wasmsimd_arm_u16;
      f32_vadd_config.minmax.ropc_ukernel = (xnn_vbinary_ukernel_fn) xnn_f32_vaddc_minmax_ukernel__wasmsimd_arm_u16;
      f32_vadd_config.linear.op_ukernel = (xnn_vbinary_ukernel_fn) xnn_f32_vadd_ukernel__wasmsimd_u16;
      f32_vadd_config.linear.opc_ukernel = (xnn_vbinary_ukernel_fn) xnn_f32_vaddc_ukernel__wasmsimd_u16;
      f32_vadd_config.linear.ropc_ukernel = (xnn_vbinary_ukernel_fn) xnn_f32_vaddc_ukernel__wasmsimd_u16;
      f32_vadd_config.init.f32_minmax = xnn_init_f32_minmax_wasmsimd_params;
      f32_vadd_config.minmax.element_tile = 16;
      f32_vadd_config.linear.element_tile = 16;
    }
  #elif XNN_ARCH_WASM
    f32_vadd_config.minmax.op_ukernel = (xnn_vbinary_ukernel_fn) xnn_f32_vadd_minmax_ukernel__wasm_u8;
    f32_vadd_config.minmax.opc_ukernel = (xnn_vbinary_ukernel_fn) xnn_f32_vaddc_minmax_ukernel__wasm_u8;
    f32_vadd_config.minmax.ropc_ukernel = (xnn_vbinary_ukernel_fn) xnn_f32_vaddc_minmax_ukernel__wasm_u8;
    f32_vadd_config.init.f32_minmax = xnn_init_f32_minmax_scalar_params;
    f32_vadd_config.minmax.element_tile = 8;
  #elif XNN_ARCH_RISCV && XNN_ENABLE_RISCV_VECTOR
    const struct xnn_hardware_config* hardware_config = xnn_init_hardware_config();
    f32_vadd_config.minmax.op_ukernel = (xnn_vbinary_ukernel_fn) xnn_f32_vadd_minmax_ukernel__rvv_u8v;
    f32_vadd_config.minmax.opc_ukernel = (xnn_vbinary_ukernel_fn) xnn_f32_vaddc_minmax_ukernel__rvv_u8v;
    f32_vadd_config.minmax.ropc_ukernel = (xnn_vbinary_ukernel_fn) xnn_f32_vaddc_minmax_ukernel__rvv_u8v;
    f32_vadd_config.init.f32_minmax = xnn_init_f32_minmax_scalar_params;
    f32_vadd_config.minmax.element_tile = hardware_config->vlenb * 2;  // VLENB * (8 / sizeof(float))
  #else
    f32_vadd_config.minmax.op_ukernel = (xnn_vbinary_ukernel_fn) xnn_f32_vadd_minmax_ukernel__scalar_u8;
    f32_vadd_config.minmax.opc_ukernel = (xnn_vbinary_ukernel_fn) xnn_f32_vaddc_minmax_ukernel__scalar_u8;
    f32_vadd_config.minmax.ropc_ukernel = (xnn_vbinary_ukernel_fn) xnn_f32_vaddc_minmax_ukernel__scalar_u8;
    f32_vadd_config.init.f32_minmax = xnn_init_f32_minmax_scalar_params;
    f32_vadd_config.minmax.element_tile = 8;
  #endif
}

static void init_f32_vcopysign_config(void) {
  #if XNN_ARCH_ARM
    const struct xnn_hardware_config* hardware_config = xnn_init_hardware_config();
    assert(hardware_config != NULL);
    if (hardware_config->use_arm_neon){
      f32_vcopysign_config.linear.op_ukernel = (xnn_vbinary_ukernel_fn) xnn_f32_vcopysign_ukernel__neon_u8;
      f32_vcopysign_config.linear.opc_ukernel = (xnn_vbinary_ukernel_fn) xnn_f32_vcopysignc_ukernel__neon_u8;
      f32_vcopysign_config.linear.ropc_ukernel = (xnn_vbinary_ukernel_fn) xnn_f32_vrcopysignc_ukernel__neon_u8;
      f32_vcopysign_config.linear.element_tile = 2;
    } else if (!XNN_PLATFORM_MOBILE) {
      f32_vcopysign_config.linear.op_ukernel = (xnn_vbinary_ukernel_fn) xnn_f32_vcopysign_ukernel__scalar_u2;
      f32_vcopysign_config.linear.opc_ukernel = (xnn_vbinary_ukernel_fn) xnn_f32_vcopysignc_ukernel__scalar_u2;
      f32_vcopysign_config.linear.ropc_ukernel = (xnn_vbinary_ukernel_fn) xnn_f32_vrcopysignc_ukernel__scalar_u2;
      f32_vcopysign_config.linear.element_tile = 2;
    }
  #elif XNN_ARCH_ARM64
    f32_vcopysign_config.linear.op_ukernel = (xnn_vbinary_ukernel_fn) xnn_f32_vcopysign_ukernel__neon_u8;
    f32_vcopysign_config.linear.opc_ukernel = (xnn_vbinary_ukernel_fn) xnn_f32_vcopysignc_ukernel__neon_u8;
    f32_vcopysign_config.linear.ropc_ukernel = (xnn_vbinary_ukernel_fn) xnn_f32_vrcopysignc_ukernel__neon_u8;
    f32_vcopysign_config.linear.element_tile = 8;
  #elif XNN_ARCH_X86 || XNN_ARCH_X86_64
    const struct xnn_hardware_config* hardware_config = xnn_init_hardware_config();
    assert(hardware_config != NULL);
    if (!XNN_PLATFORM_MOBILE && hardware_config->use_x86_avx512f) {
      f32_vcopysign_config.linear.op_ukernel = (xnn_vbinary_ukernel_fn) xnn_f32_vcopysign_ukernel__avx512f_u32;
      f32_vcopysign_config.linear.opc_ukernel = (xnn_vbinary_ukernel_fn) xnn_f32_vcopysignc_ukernel__avx512f_u32;
      f32_vcopysign_config.linear.ropc_ukernel = (xnn_vbinary_ukernel_fn) xnn_f32_vrcopysignc_ukernel__avx512f_u32;
      f32_vcopysign_config.linear.element_tile = 32;
    } else if (hardware_config->use_x86_avx) {
      f32_vcopysign_config.linear.op_ukernel = (xnn_vbinary_ukernel_fn) xnn_f32_vcopysign_ukernel__avx_u16;
      f32_vcopysign_config.linear.opc_ukernel = (xnn_vbinary_ukernel_fn) xnn_f32_vcopysignc_ukernel__avx_u16;
      f32_vcopysign_config.linear.ropc_ukernel = (xnn_vbinary_ukernel_fn) xnn_f32_vrcopysignc_ukernel__avx_u16;
      f32_vcopysign_config.linear.element_tile = 16;
    } else {
      f32_vcopysign_config.linear.op_ukernel = (xnn_vbinary_ukernel_fn) xnn_f32_vcopysign_ukernel__sse2_u8;
      f32_vcopysign_config.linear.opc_ukernel = (xnn_vbinary_ukernel_fn) xnn_f32_vcopysignc_ukernel__sse2_u8;
      f32_vcopysign_config.linear.ropc_ukernel = (xnn_vbinary_ukernel_fn) xnn_f32_vrcopysignc_ukernel__sse2_u8;
      f32_vcopysign_config.linear.element_tile = 8;
    }
  #elif XNN_ARCH_WASMSIMD || XNN_ARCH_WASMRELAXEDSIMD
    f32_vcopysign_config.linear.op_ukernel = (xnn_vbinary_ukernel_fn) xnn_f32_vcopysign_ukernel__wasmsimd_u16;
    f32_vcopysign_config.linear.opc_ukernel = (xnn_vbinary_ukernel_fn) xnn_f32_vcopysignc_ukernel__wasmsimd_u16;
    f32_vcopysign_config.linear.ropc_ukernel = (xnn_vbinary_ukernel_fn) xnn_f32_vrcopysignc_ukernel__wasmsimd_u16;
    f32_vcopysign_config.linear.element_tile = 16;
    f32_vcopysign_config.linear.element_tile = 16;
  #else
    f32_vcopysign_config.linear.op_ukernel = (xnn_vbinary_ukernel_fn) xnn_f32_vcopysign_ukernel__scalar_u2;
    f32_vcopysign_config.linear.opc_ukernel = (xnn_vbinary_ukernel_fn) xnn_f32_vcopysignc_ukernel__scalar_u2;
    f32_vcopysign_config.linear.ropc_ukernel = (xnn_vbinary_ukernel_fn) xnn_f32_vrcopysignc_ukernel__scalar_u2;
    f32_vcopysign_config.linear.element_tile = 2;
  #endif
}

static void init_f32_vrem_config(void) {
  #if XNN_ARCH_ARM
    const struct xnn_hardware_config* hardware_config = xnn_init_hardware_config();
    assert(hardware_config != NULL);
    if (hardware_config->use_arm_neon) {
      f32_vrem_config.linear.op_ukernel = (xnn_vbinary_ukernel_fn) xnn_f32_vrem_ukernel__neon_u8;
      f32_vrem_config.linear.opc_ukernel = (xnn_vbinary_ukernel_fn) xnn_f32_vremc_ukernel__neon_u8;
      f32_vrem_config.linear.ropc_ukernel = (xnn_vbinary_ukernel_fn) xnn_f32_vrremc_ukernel__neon_u8;
      f32_vrem_config.linear.element_tile = 8;
    }
    else if (!XNN_PLATFORM_MOBILE) {
      f32_vrem_config.linear.op_ukernel = (xnn_vbinary_ukernel_fn) xnn_f32_vrem_ukernel__scalar_u2;
      f32_vrem_config.linear.opc_ukernel = (xnn_vbinary_ukernel_fn) xnn_f32_vremc_ukernel__scalar_u2;
      f32_vrem_config.linear.ropc_ukernel = (xnn_vbinary_ukernel_fn) xnn_f32_vrremc_ukernel__scalar_u2;
      f32_vrem_config.linear.element_tile = 2;
    }
  #elif XNN_ARCH_ARM64
    f32_vrem_config.linear.op_ukernel = (xnn_vbinary_ukernel_fn) xnn_f32_vrem_ukernel__neon_u8;
    f32_vrem_config.linear.opc_ukernel = (xnn_vbinary_ukernel_fn) xnn_f32_vremc_ukernel__neon_u8;
    f32_vrem_config.linear.ropc_ukernel = (xnn_vbinary_ukernel_fn) xnn_f32_vrremc_ukernel__neon_u8;
    f32_vrem_config.linear.element_tile = 8;
  #elif XNN_ARCH_X86 || XNN_ARCH_X86_64
    const struct xnn_hardware_config* hardware_config = xnn_init_hardware_config();
    assert(hardware_config != NULL);
    if (!XNN_PLATFORM_MOBILE && hardware_config->use_x86_avx512f) {
      f32_vrem_config.linear.op_ukernel = (xnn_vbinary_ukernel_fn) xnn_f32_vrem_ukernel__avx512f_u32;
      f32_vrem_config.linear.opc_ukernel = (xnn_vbinary_ukernel_fn) xnn_f32_vremc_ukernel__avx512f_u32;
      f32_vrem_config.linear.ropc_ukernel = (xnn_vbinary_ukernel_fn) xnn_f32_vrremc_ukernel__avx512f_u32;
      f32_vrem_config.linear.element_tile = 32;
    }
    else if (hardware_config->use_x86_avx2) {
      f32_vrem_config.linear.op_ukernel = (xnn_vbinary_ukernel_fn) xnn_f32_vrem_ukernel__avx2_u16;
      f32_vrem_config.linear.opc_ukernel = (xnn_vbinary_ukernel_fn) xnn_f32_vremc_ukernel__avx2_u16;
      f32_vrem_config.linear.ropc_ukernel = (xnn_vbinary_ukernel_fn) xnn_f32_vrremc_ukernel__avx2_u16;
      f32_vrem_config.linear.element_tile = 16;
    }
    else {
      f32_vrem_config.linear.op_ukernel = (xnn_vbinary_ukernel_fn) xnn_f32_vrem_ukernel__sse2_u8;
      f32_vrem_config.linear.opc_ukernel = (xnn_vbinary_ukernel_fn) xnn_f32_vremc_ukernel__sse2_u8;
      f32_vrem_config.linear.ropc_ukernel = (xnn_vbinary_ukernel_fn) xnn_f32_vrremc_ukernel__sse2_u8;
      f32_vrem_config.linear.element_tile = 8;
    }
  #elif XNN_ARCH_WASMSIMD || XNN_ARCH_WASMRELAXEDSIMD
    f32_vrem_config.linear.op_ukernel = (xnn_vbinary_ukernel_fn) xnn_f32_vrem_ukernel__wasmsimd_u16;
    f32_vrem_config.linear.opc_ukernel = (xnn_vbinary_ukernel_fn) xnn_f32_vremc_ukernel__wasmsimd_u16;
    f32_vrem_config.linear.ropc_ukernel = (xnn_vbinary_ukernel_fn) xnn_f32_vremc_ukernel__wasmsimd_u16;
    f32_vrem_config.linear.element_tile = 16;
  #else
    f32_vrem_config.linear.op_ukernel = (xnn_vbinary_ukernel_fn) xnn_f32_vrem_ukernel__scalar_u2;
    f32_vrem_config.linear.opc_ukernel = (xnn_vbinary_ukernel_fn) xnn_f32_vremc_ukernel__scalar_u2;
    f32_vrem_config.linear.ropc_ukernel = (xnn_vbinary_ukernel_fn) xnn_f32_vremc_ukernel__scalar_u2;
    f32_vrem_config.linear.element_tile = 2;
  #endif
}

static void init_s32_vmul_config(void) {
  #if XNN_ARCH_ARM
    const struct xnn_hardware_config* hardware_config = xnn_init_hardware_config();
    assert(hardware_config != NULL);
    if (hardware_config->use_arm_neon) {
      s32_vmul_config.linear.op_ukernel = (xnn_vbinary_ukernel_fn) xnn_s32_vmul_ukernel__neon_u8;
      s32_vmul_config.linear.opc_ukernel = (xnn_vbinary_ukernel_fn) xnn_s32_vmulc_ukernel__neon_u8;
      s32_vmul_config.linear.ropc_ukernel = (xnn_vbinary_ukernel_fn) xnn_s32_vmulc_ukernel__neon_u8;
      s32_vmul_config.linear.element_tile = 8;
    }
    else if (!XNN_PLATFORM_MOBILE) {
      s32_vmul_config.linear.op_ukernel = (xnn_vbinary_ukernel_fn) xnn_s32_vmul_ukernel__scalar_u2;
      s32_vmul_config.linear.opc_ukernel = (xnn_vbinary_ukernel_fn) xnn_s32_vmulc_ukernel__scalar_u2;
      s32_vmul_config.linear.ropc_ukernel = (xnn_vbinary_ukernel_fn) xnn_s32_vmulc_ukernel__scalar_u2;
      s32_vmul_config.linear.element_tile = 2;
    }
  #elif XNN_ARCH_ARM64
    s32_vmul_config.linear.op_ukernel = (xnn_vbinary_ukernel_fn) xnn_s32_vmul_ukernel__neon_u8;
    s32_vmul_config.linear.opc_ukernel = (xnn_vbinary_ukernel_fn) xnn_s32_vmulc_ukernel__neon_u8;
    s32_vmul_config.linear.ropc_ukernel = (xnn_vbinary_ukernel_fn) xnn_s32_vmulc_ukernel__neon_u8;
    s32_vmul_config.linear.element_tile = 8;
  #elif XNN_ARCH_X86 || XNN_ARCH_X86_64
    const struct xnn_hardware_config* hardware_config = xnn_init_hardware_config();
    assert(hardware_config != NULL);
    if (!XNN_PLATFORM_MOBILE && hardware_config->use_x86_avx512f) {
      s32_vmul_config.linear.op_ukernel = (xnn_vbinary_ukernel_fn) xnn_s32_vmul_ukernel__avx512f_u32;
      s32_vmul_config.linear.opc_ukernel = (xnn_vbinary_ukernel_fn) xnn_s32_vmulc_ukernel__avx512f_u32;
      s32_vmul_config.linear.ropc_ukernel = (xnn_vbinary_ukernel_fn) xnn_s32_vmulc_ukernel__avx512f_u32;
      s32_vmul_config.linear.element_tile = 32;
    }
    else if (hardware_config->use_x86_avx2) {
      s32_vmul_config.linear.op_ukernel = (xnn_vbinary_ukernel_fn) xnn_s32_vmul_ukernel__avx2_u16;
      s32_vmul_config.linear.opc_ukernel = (xnn_vbinary_ukernel_fn) xnn_s32_vmulc_ukernel__avx2_u16;
      s32_vmul_config.linear.ropc_ukernel = (xnn_vbinary_ukernel_fn) xnn_s32_vmulc_ukernel__avx2_u16;
      s32_vmul_config.linear.element_tile = 16;
    }
    else {
      s32_vmul_config.linear.op_ukernel = (xnn_vbinary_ukernel_fn) xnn_s32_vmul_ukernel__sse41_u8;
      s32_vmul_config.linear.opc_ukernel = (xnn_vbinary_ukernel_fn) xnn_s32_vmulc_ukernel__sse41_u8;
      s32_vmul_config.linear.ropc_ukernel = (xnn_vbinary_ukernel_fn) xnn_s32_vmulc_ukernel__sse41_u8;
      s32_vmul_config.linear.element_tile = 8;
    }
  #elif XNN_ARCH_WASMSIMD || XNN_ARCH_WASMRELAXEDSIMD
    s32_vmul_config.linear.op_ukernel = (xnn_vbinary_ukernel_fn) xnn_s32_vmul_ukernel__wasmsimd_u16;
    s32_vmul_config.linear.opc_ukernel = (xnn_vbinary_ukernel_fn) xnn_s32_vmulc_ukernel__wasmsimd_u16;
    s32_vmul_config.linear.ropc_ukernel = (xnn_vbinary_ukernel_fn) xnn_s32_vmulc_ukernel__wasmsimd_u16;
    s32_vmul_config.linear.element_tile = 16;
  #else
    s32_vmul_config.linear.op_ukernel = (xnn_vbinary_ukernel_fn) xnn_s32_vmul_ukernel__scalar_u2;
    s32_vmul_config.linear.opc_ukernel = (xnn_vbinary_ukernel_fn) xnn_s32_vmulc_ukernel__scalar_u2;
    s32_vmul_config.linear.ropc_ukernel = (xnn_vbinary_ukernel_fn) xnn_s32_vmulc_ukernel__scalar_u2;
    s32_vmul_config.linear.element_tile = 2;
  #endif
}

static void init_f32_vdiv_config(void) {
  #if XNN_ARCH_ARM
    const struct xnn_hardware_config* hardware_config = xnn_init_hardware_config();
    assert(hardware_config != NULL);
    if (hardware_config->use_arm_neon){
      f32_vdiv_config.minmax.op_ukernel = (xnn_vbinary_ukernel_fn) xnn_f32_vdiv_minmax_ukernel__scalar_u2;
      f32_vdiv_config.minmax.opc_ukernel = (xnn_vbinary_ukernel_fn) xnn_f32_vdivc_minmax_ukernel__scalar_u2;
      f32_vdiv_config.minmax.ropc_ukernel = (xnn_vbinary_ukernel_fn) xnn_f32_vrdivc_minmax_ukernel__scalar_u2;
      f32_vdiv_config.init.f32_minmax = xnn_init_f32_minmax_scalar_params;
      f32_vdiv_config.minmax.element_tile = 2;
    } else if (!XNN_PLATFORM_MOBILE) {
      f32_vdiv_config.minmax.op_ukernel = (xnn_vbinary_ukernel_fn) xnn_f32_vdiv_minmax_ukernel__scalar_u2;
      f32_vdiv_config.minmax.opc_ukernel = (xnn_vbinary_ukernel_fn) xnn_f32_vdivc_minmax_ukernel__scalar_u2;
      f32_vdiv_config.minmax.ropc_ukernel = (xnn_vbinary_ukernel_fn) xnn_f32_vrdivc_minmax_ukernel__scalar_u2;
      f32_vdiv_config.init.f32_minmax = xnn_init_f32_minmax_scalar_params;
      f32_vdiv_config.minmax.element_tile = 2;
    }
  #elif XNN_ARCH_ARM64
    f32_vdiv_config.minmax.op_ukernel = (xnn_vbinary_ukernel_fn) xnn_f32_vdiv_minmax_ukernel__aarch64_neon_u8;
    f32_vdiv_config.minmax.opc_ukernel = (xnn_vbinary_ukernel_fn) xnn_f32_vdivc_minmax_ukernel__aarch64_neon_u8;
    f32_vdiv_config.minmax.ropc_ukernel = (xnn_vbinary_ukernel_fn) xnn_f32_vrdivc_minmax_ukernel__aarch64_neon_u8;
    f32_vdiv_config.init.f32_minmax = xnn_init_f32_minmax_scalar_params;
    f32_vdiv_config.minmax.element_tile = 8;
  #elif XNN_ARCH_X86 || XNN_ARCH_X86_64
    const struct xnn_hardware_config* hardware_config = xnn_init_hardware_config();
    assert(hardware_config != NULL);
    if (!XNN_PLATFORM_MOBILE && hardware_config->use_x86_avx512f) {
      f32_vdiv_config.minmax.op_ukernel = (xnn_vbinary_ukernel_fn) xnn_f32_vdiv_minmax_ukernel__avx512f_u32;
      f32_vdiv_config.minmax.opc_ukernel = (xnn_vbinary_ukernel_fn) xnn_f32_vdivc_minmax_ukernel__avx512f_u32;
      f32_vdiv_config.minmax.ropc_ukernel = (xnn_vbinary_ukernel_fn) xnn_f32_vrdivc_minmax_ukernel__avx512f_u32;
      f32_vdiv_config.init.f32_minmax = xnn_init_f32_minmax_scalar_params;
      f32_vdiv_config.minmax.element_tile = 32;
    } else if (hardware_config->use_x86_avx) {
      f32_vdiv_config.minmax.op_ukernel = (xnn_vbinary_ukernel_fn) xnn_f32_vdiv_minmax_ukernel__avx_u16;
      f32_vdiv_config.minmax.opc_ukernel = (xnn_vbinary_ukernel_fn) xnn_f32_vdivc_minmax_ukernel__avx_u16;
      f32_vdiv_config.minmax.ropc_ukernel = (xnn_vbinary_ukernel_fn) xnn_f32_vrdivc_minmax_ukernel__avx_u16;
      f32_vdiv_config.init.f32_minmax = xnn_init_f32_minmax_avx_params;
      f32_vdiv_config.minmax.element_tile = 16;
    } else {
      f32_vdiv_config.minmax.op_ukernel = (xnn_vbinary_ukernel_fn) xnn_f32_vdiv_minmax_ukernel__sse_u8;
      f32_vdiv_config.minmax.opc_ukernel = (xnn_vbinary_ukernel_fn) xnn_f32_vdivc_minmax_ukernel__sse_u8;
      f32_vdiv_config.minmax.ropc_ukernel = (xnn_vbinary_ukernel_fn) xnn_f32_vrdivc_minmax_ukernel__sse_u8;
      f32_vdiv_config.init.f32_minmax = xnn_init_f32_minmax_sse_params;
      f32_vdiv_config.minmax.element_tile = 8;
    }
  #elif XNN_ARCH_WASMSIMD || XNN_ARCH_WASMRELAXEDSIMD
    const struct xnn_hardware_config* hardware_config = xnn_init_hardware_config();
    assert(hardware_config != NULL);
    if (hardware_config->is_x86) {
      f32_vdiv_config.minmax.op_ukernel = (xnn_vbinary_ukernel_fn) xnn_f32_vdiv_minmax_ukernel__wasmsimd_x86_u16;
      f32_vdiv_config.minmax.opc_ukernel = (xnn_vbinary_ukernel_fn) xnn_f32_vdivc_minmax_ukernel__wasmsimd_x86_u16;
      f32_vdiv_config.minmax.ropc_ukernel = (xnn_vbinary_ukernel_fn) xnn_f32_vrdivc_minmax_ukernel__wasmsimd_x86_u16;
      f32_vdiv_config.linear.op_ukernel = (xnn_vbinary_ukernel_fn) xnn_f32_vdiv_ukernel__wasmsimd_u16;
      f32_vdiv_config.linear.opc_ukernel = (xnn_vbinary_ukernel_fn) xnn_f32_vdivc_ukernel__wasmsimd_u16;
      f32_vdiv_config.linear.ropc_ukernel = (xnn_vbinary_ukernel_fn) xnn_f32_vrdivc_ukernel__wasmsimd_u16;
      f32_vdiv_config.init.f32_minmax = xnn_init_f32_minmax_wasmsimd_params;
      f32_vdiv_config.minmax.element_tile = 16;
      f32_vdiv_config.linear.element_tile = 16;
    } else {
      f32_vdiv_config.minmax.op_ukernel = (xnn_vbinary_ukernel_fn) xnn_f32_vdiv_minmax_ukernel__wasmsimd_arm_u16;
      f32_vdiv_config.minmax.opc_ukernel = (xnn_vbinary_ukernel_fn) xnn_f32_vdivc_minmax_ukernel__wasmsimd_arm_u16;
      f32_vdiv_config.minmax.ropc_ukernel = (xnn_vbinary_ukernel_fn) xnn_f32_vrdivc_minmax_ukernel__wasmsimd_arm_u16;
      f32_vdiv_config.linear.op_ukernel = (xnn_vbinary_ukernel_fn) xnn_f32_vdiv_ukernel__wasmsimd_u16;
      f32_vdiv_config.linear.opc_ukernel = (xnn_vbinary_ukernel_fn) xnn_f32_vdivc_ukernel__wasmsimd_u16;
      f32_vdiv_config.linear.ropc_ukernel = (xnn_vbinary_ukernel_fn) xnn_f32_vrdivc_ukernel__wasmsimd_u16;
      f32_vdiv_config.init.f32_minmax = xnn_init_f32_minmax_wasmsimd_params;
      f32_vdiv_config.minmax.element_tile = 16;
      f32_vdiv_config.linear.element_tile = 16;
    }
  #elif XNN_ARCH_WASM
    f32_vdiv_config.minmax.op_ukernel = (xnn_vbinary_ukernel_fn) xnn_f32_vdiv_minmax_ukernel__wasm_u8;
    f32_vdiv_config.minmax.opc_ukernel = (xnn_vbinary_ukernel_fn) xnn_f32_vdivc_minmax_ukernel__wasm_u8;
    f32_vdiv_config.minmax.ropc_ukernel = (xnn_vbinary_ukernel_fn) xnn_f32_vrdivc_minmax_ukernel__wasm_u8;
    f32_vdiv_config.init.f32_minmax = xnn_init_f32_minmax_scalar_params;
    f32_vdiv_config.minmax.element_tile = 8;
  #elif XNN_ARCH_RISCV && XNN_ENABLE_RISCV_VECTOR
    const struct xnn_hardware_config* hardware_config = xnn_init_hardware_config();
    f32_vdiv_config.minmax.op_ukernel = (xnn_vbinary_ukernel_fn) xnn_f32_vdiv_minmax_ukernel__rvv_u8v;
    f32_vdiv_config.minmax.opc_ukernel = (xnn_vbinary_ukernel_fn) xnn_f32_vdivc_minmax_ukernel__rvv_u8v;
    f32_vdiv_config.minmax.ropc_ukernel = (xnn_vbinary_ukernel_fn) xnn_f32_vrdivc_minmax_ukernel__rvv_u8v;
    f32_vdiv_config.init.f32_minmax = xnn_init_f32_minmax_scalar_params;
    f32_vdiv_config.minmax.element_tile = hardware_config->vlenb * 2;  // VLENB * (8 / sizeof(float))
  #else
    f32_vdiv_config.minmax.op_ukernel = (xnn_vbinary_ukernel_fn) xnn_f32_vdiv_minmax_ukernel__scalar_u2;
    f32_vdiv_config.minmax.opc_ukernel = (xnn_vbinary_ukernel_fn) xnn_f32_vdivc_minmax_ukernel__scalar_u2;
    f32_vdiv_config.minmax.ropc_ukernel = (xnn_vbinary_ukernel_fn) xnn_f32_vrdivc_minmax_ukernel__scalar_u2;
    f32_vdiv_config.init.f32_minmax = xnn_init_f32_minmax_scalar_params;
    f32_vdiv_config.minmax.element_tile = 2;
  #endif
}

static void init_f32_vmax_config(void) {
  #if XNN_ARCH_ARM
    const struct xnn_hardware_config* hardware_config = xnn_init_hardware_config();
    assert(hardware_config != NULL);
    if (hardware_config->use_arm_neon){
      f32_vmax_config.minmax.op_ukernel = (xnn_vbinary_ukernel_fn) xnn_f32_vmax_ukernel__neon_u8;
      f32_vmax_config.minmax.opc_ukernel = (xnn_vbinary_ukernel_fn) xnn_f32_vmaxc_ukernel__neon_u8;
      f32_vmax_config.minmax.ropc_ukernel = (xnn_vbinary_ukernel_fn) xnn_f32_vmaxc_ukernel__neon_u8;
      f32_vmax_config.minmax.element_tile = 8;
    } else if (!XNN_PLATFORM_MOBILE) {
      f32_vmax_config.minmax.op_ukernel = (xnn_vbinary_ukernel_fn) xnn_f32_vmax_ukernel__scalar_u8;
      f32_vmax_config.minmax.opc_ukernel = (xnn_vbinary_ukernel_fn) xnn_f32_vmaxc_ukernel__scalar_u8;
      f32_vmax_config.minmax.ropc_ukernel = (xnn_vbinary_ukernel_fn) xnn_f32_vmaxc_ukernel__scalar_u8;
      f32_vmax_config.minmax.element_tile = 8;
    }
  #elif XNN_ARCH_ARM64
    f32_vmax_config.minmax.op_ukernel = (xnn_vbinary_ukernel_fn) xnn_f32_vmax_ukernel__neon_u8;
    f32_vmax_config.minmax.opc_ukernel = (xnn_vbinary_ukernel_fn) xnn_f32_vmaxc_ukernel__neon_u8;
    f32_vmax_config.minmax.ropc_ukernel = (xnn_vbinary_ukernel_fn) xnn_f32_vmaxc_ukernel__neon_u8;
    f32_vmax_config.minmax.element_tile = 8;
  #elif XNN_ARCH_X86 || XNN_ARCH_X86_64
    const struct xnn_hardware_config* hardware_config = xnn_init_hardware_config();
    assert(hardware_config != NULL);
    if (!XNN_PLATFORM_MOBILE && hardware_config->use_x86_avx512f) {
      f32_vmax_config.minmax.op_ukernel = (xnn_vbinary_ukernel_fn) xnn_f32_vmax_ukernel__avx512f_u32;
      f32_vmax_config.minmax.opc_ukernel = (xnn_vbinary_ukernel_fn) xnn_f32_vmaxc_ukernel__avx512f_u32;
      f32_vmax_config.minmax.ropc_ukernel = (xnn_vbinary_ukernel_fn) xnn_f32_vmaxc_ukernel__avx512f_u32;
      f32_vmax_config.minmax.element_tile = 32;
    } else if (hardware_config->use_x86_avx) {
      f32_vmax_config.minmax.op_ukernel = (xnn_vbinary_ukernel_fn) xnn_f32_vmax_ukernel__avx_u16;
      f32_vmax_config.minmax.opc_ukernel = (xnn_vbinary_ukernel_fn) xnn_f32_vmaxc_ukernel__avx_u16;
      f32_vmax_config.minmax.ropc_ukernel = (xnn_vbinary_ukernel_fn) xnn_f32_vmaxc_ukernel__avx_u16;
      f32_vmax_config.minmax.element_tile = 16;
    } else {
      f32_vmax_config.minmax.op_ukernel = (xnn_vbinary_ukernel_fn) xnn_f32_vmax_ukernel__sse_u8;
      f32_vmax_config.minmax.opc_ukernel = (xnn_vbinary_ukernel_fn) xnn_f32_vmaxc_ukernel__sse_u8;
      f32_vmax_config.minmax.ropc_ukernel = (xnn_vbinary_ukernel_fn) xnn_f32_vmaxc_ukernel__sse_u8;
      f32_vmax_config.minmax.element_tile = 8;
    }
  #elif XNN_ARCH_WASMSIMD || XNN_ARCH_WASMRELAXEDSIMD
    const struct xnn_hardware_config* hardware_config = xnn_init_hardware_config();
    assert(hardware_config != NULL);
    if (hardware_config->is_x86) {
      f32_vmax_config.minmax.op_ukernel = (xnn_vbinary_ukernel_fn) xnn_f32_vmax_ukernel__wasmsimd_x86_u16;
      f32_vmax_config.minmax.opc_ukernel = (xnn_vbinary_ukernel_fn) xnn_f32_vmaxc_ukernel__wasmsimd_x86_u16;
      f32_vmax_config.minmax.ropc_ukernel = (xnn_vbinary_ukernel_fn) xnn_f32_vmaxc_ukernel__wasmsimd_x86_u16;
      f32_vmax_config.minmax.element_tile = 16;
    } else {
      f32_vmax_config.minmax.op_ukernel = (xnn_vbinary_ukernel_fn) xnn_f32_vmax_ukernel__wasmsimd_arm_u16;
      f32_vmax_config.minmax.opc_ukernel = (xnn_vbinary_ukernel_fn) xnn_f32_vmaxc_ukernel__wasmsimd_arm_u16;
      f32_vmax_config.minmax.ropc_ukernel = (xnn_vbinary_ukernel_fn) xnn_f32_vmaxc_ukernel__wasmsimd_arm_u16;
      f32_vmax_config.minmax.element_tile = 16;
    }
  #elif XNN_ARCH_WASM
    f32_vmax_config.minmax.op_ukernel = (xnn_vbinary_ukernel_fn) xnn_f32_vmax_ukernel__wasm_u8;
    f32_vmax_config.minmax.opc_ukernel = (xnn_vbinary_ukernel_fn) xnn_f32_vmaxc_ukernel__wasm_u8;
    f32_vmax_config.minmax.ropc_ukernel = (xnn_vbinary_ukernel_fn) xnn_f32_vmaxc_ukernel__wasm_u8;
    f32_vmax_config.minmax.element_tile = 8;
  #elif XNN_ARCH_RISCV && XNN_ENABLE_RISCV_VECTOR
    const struct xnn_hardware_config* hardware_config = xnn_init_hardware_config();
    f32_vmax_config.minmax.op_ukernel = (xnn_vbinary_ukernel_fn) xnn_f32_vmax_ukernel__rvv_u8v;
    f32_vmax_config.minmax.opc_ukernel = (xnn_vbinary_ukernel_fn) xnn_f32_vmaxc_ukernel__rvv_u8v;
    f32_vmax_config.minmax.ropc_ukernel = (xnn_vbinary_ukernel_fn) xnn_f32_vmaxc_ukernel__rvv_u8v;
    f32_vmax_config.minmax.element_tile = hardware_config->vlenb * 2;  // VLENB * (8 / sizeof(float))
  #else
    f32_vmax_config.minmax.op_ukernel = (xnn_vbinary_ukernel_fn) xnn_f32_vmax_ukernel__scalar_u8;
    f32_vmax_config.minmax.opc_ukernel = (xnn_vbinary_ukernel_fn) xnn_f32_vmaxc_ukernel__scalar_u8;
    f32_vmax_config.minmax.ropc_ukernel = (xnn_vbinary_ukernel_fn) xnn_f32_vmaxc_ukernel__scalar_u8;
    f32_vmax_config.minmax.element_tile = 8;
  #endif
}

static void init_f32_vmin_config(void) {
  #if XNN_ARCH_ARM
    const struct xnn_hardware_config* hardware_config = xnn_init_hardware_config();
    assert(hardware_config != NULL);
    if (hardware_config->use_arm_neon){
      f32_vmin_config.minmax.op_ukernel = (xnn_vbinary_ukernel_fn) xnn_f32_vmin_ukernel__neon_u8;
      f32_vmin_config.minmax.opc_ukernel = (xnn_vbinary_ukernel_fn) xnn_f32_vminc_ukernel__neon_u8;
      f32_vmin_config.minmax.ropc_ukernel = (xnn_vbinary_ukernel_fn) xnn_f32_vminc_ukernel__neon_u8;
      f32_vmin_config.minmax.element_tile = 8;
    } else if (!XNN_PLATFORM_MOBILE) {
      f32_vmin_config.minmax.op_ukernel = (xnn_vbinary_ukernel_fn) xnn_f32_vmin_ukernel__scalar_u8;
      f32_vmin_config.minmax.opc_ukernel = (xnn_vbinary_ukernel_fn) xnn_f32_vminc_ukernel__scalar_u8;
      f32_vmin_config.minmax.ropc_ukernel = (xnn_vbinary_ukernel_fn) xnn_f32_vminc_ukernel__scalar_u8;
      f32_vmin_config.minmax.element_tile = 8;
    }
  #elif XNN_ARCH_ARM64
    f32_vmin_config.minmax.op_ukernel = (xnn_vbinary_ukernel_fn) xnn_f32_vmin_ukernel__neon_u8;
    f32_vmin_config.minmax.opc_ukernel = (xnn_vbinary_ukernel_fn) xnn_f32_vminc_ukernel__neon_u8;
    f32_vmin_config.minmax.ropc_ukernel = (xnn_vbinary_ukernel_fn) xnn_f32_vminc_ukernel__neon_u8;
    f32_vmin_config.minmax.element_tile = 8;
  #elif XNN_ARCH_X86 || XNN_ARCH_X86_64
    const struct xnn_hardware_config* hardware_config = xnn_init_hardware_config();
    assert(hardware_config != NULL);
    if (!XNN_PLATFORM_MOBILE && hardware_config->use_x86_avx512f) {
      f32_vmin_config.minmax.op_ukernel = (xnn_vbinary_ukernel_fn) xnn_f32_vmin_ukernel__avx512f_u32;
      f32_vmin_config.minmax.opc_ukernel = (xnn_vbinary_ukernel_fn) xnn_f32_vminc_ukernel__avx512f_u32;
      f32_vmin_config.minmax.ropc_ukernel = (xnn_vbinary_ukernel_fn) xnn_f32_vminc_ukernel__avx512f_u32;
      f32_vmin_config.minmax.element_tile = 32;
    } else if (hardware_config->use_x86_avx) {
      f32_vmin_config.minmax.op_ukernel = (xnn_vbinary_ukernel_fn) xnn_f32_vmin_ukernel__avx_u16;
      f32_vmin_config.minmax.opc_ukernel = (xnn_vbinary_ukernel_fn) xnn_f32_vminc_ukernel__avx_u16;
      f32_vmin_config.minmax.ropc_ukernel = (xnn_vbinary_ukernel_fn) xnn_f32_vminc_ukernel__avx_u16;
      f32_vmin_config.minmax.element_tile = 16;
    } else {
      f32_vmin_config.minmax.op_ukernel = (xnn_vbinary_ukernel_fn) xnn_f32_vmin_ukernel__sse_u8;
      f32_vmin_config.minmax.opc_ukernel = (xnn_vbinary_ukernel_fn) xnn_f32_vminc_ukernel__sse_u8;
      f32_vmin_config.minmax.ropc_ukernel = (xnn_vbinary_ukernel_fn) xnn_f32_vminc_ukernel__sse_u8;
      f32_vmin_config.minmax.element_tile = 8;
    }
  #elif XNN_ARCH_WASMSIMD || XNN_ARCH_WASMRELAXEDSIMD
    const struct xnn_hardware_config* hardware_config = xnn_init_hardware_config();
    assert(hardware_config != NULL);
    if (hardware_config->is_x86) {
      f32_vmin_config.minmax.op_ukernel = (xnn_vbinary_ukernel_fn) xnn_f32_vmin_ukernel__wasmsimd_x86_u16;
      f32_vmin_config.minmax.opc_ukernel = (xnn_vbinary_ukernel_fn) xnn_f32_vminc_ukernel__wasmsimd_x86_u16;
      f32_vmin_config.minmax.ropc_ukernel = (xnn_vbinary_ukernel_fn) xnn_f32_vminc_ukernel__wasmsimd_x86_u16;
      f32_vmin_config.minmax.element_tile = 16;
    } else {
      f32_vmin_config.minmax.op_ukernel = (xnn_vbinary_ukernel_fn) xnn_f32_vmin_ukernel__wasmsimd_arm_u16;
      f32_vmin_config.minmax.opc_ukernel = (xnn_vbinary_ukernel_fn) xnn_f32_vminc_ukernel__wasmsimd_arm_u16;
      f32_vmin_config.minmax.ropc_ukernel = (xnn_vbinary_ukernel_fn) xnn_f32_vminc_ukernel__wasmsimd_arm_u16;
      f32_vmin_config.minmax.element_tile = 16;
    }
  #elif XNN_ARCH_WASM
    f32_vmin_config.minmax.op_ukernel = (xnn_vbinary_ukernel_fn) xnn_f32_vmin_ukernel__wasm_u8;
    f32_vmin_config.minmax.opc_ukernel = (xnn_vbinary_ukernel_fn) xnn_f32_vminc_ukernel__wasm_u8;
    f32_vmin_config.minmax.ropc_ukernel = (xnn_vbinary_ukernel_fn) xnn_f32_vminc_ukernel__wasm_u8;
    f32_vmin_config.minmax.element_tile = 8;
  #elif XNN_ARCH_RISCV && XNN_ENABLE_RISCV_VECTOR
    const struct xnn_hardware_config* hardware_config = xnn_init_hardware_config();
    f32_vmin_config.minmax.op_ukernel = (xnn_vbinary_ukernel_fn) xnn_f32_vmin_ukernel__rvv_u8v;
    f32_vmin_config.minmax.opc_ukernel = (xnn_vbinary_ukernel_fn) xnn_f32_vminc_ukernel__rvv_u8v;
    f32_vmin_config.minmax.ropc_ukernel = (xnn_vbinary_ukernel_fn) xnn_f32_vminc_ukernel__rvv_u8v;
    f32_vmin_config.minmax.element_tile = hardware_config->vlenb * 2;  // VLENB * (8 / sizeof(float))
  #else
    f32_vmin_config.minmax.op_ukernel = (xnn_vbinary_ukernel_fn) xnn_f32_vmin_ukernel__scalar_u8;
    f32_vmin_config.minmax.opc_ukernel = (xnn_vbinary_ukernel_fn) xnn_f32_vminc_ukernel__scalar_u8;
    f32_vmin_config.minmax.ropc_ukernel = (xnn_vbinary_ukernel_fn) xnn_f32_vminc_ukernel__scalar_u8;
    f32_vmin_config.minmax.element_tile = 8;
  #endif
}

static void init_f32_vmul_config(void) {
  #if XNN_ARCH_ARM
    const struct xnn_hardware_config* hardware_config = xnn_init_hardware_config();
    assert(hardware_config != NULL);
    if (hardware_config->use_arm_neon){
      f32_vmul_config.minmax.op_ukernel = (xnn_vbinary_ukernel_fn) xnn_f32_vmul_minmax_ukernel__neon_u8;
      f32_vmul_config.minmax.opc_ukernel = (xnn_vbinary_ukernel_fn) xnn_f32_vmulc_minmax_ukernel__neon_u8;
      f32_vmul_config.minmax.ropc_ukernel = (xnn_vbinary_ukernel_fn) xnn_f32_vmulc_minmax_ukernel__neon_u8;
      f32_vmul_config.init.f32_minmax = xnn_init_f32_minmax_scalar_params;
      f32_vmul_config.minmax.element_tile = 8;
    } else if (!XNN_PLATFORM_MOBILE) {
      f32_vmul_config.minmax.op_ukernel = (xnn_vbinary_ukernel_fn) xnn_f32_vmul_minmax_ukernel__scalar_u8;
      f32_vmul_config.minmax.opc_ukernel = (xnn_vbinary_ukernel_fn) xnn_f32_vmulc_minmax_ukernel__scalar_u8;
      f32_vmul_config.minmax.ropc_ukernel = (xnn_vbinary_ukernel_fn) xnn_f32_vmulc_minmax_ukernel__scalar_u8;
      f32_vmul_config.init.f32_minmax = xnn_init_f32_minmax_scalar_params;
      f32_vmul_config.minmax.element_tile = 8;
    }
  #elif XNN_ARCH_ARM64
    f32_vmul_config.minmax.op_ukernel = (xnn_vbinary_ukernel_fn) xnn_f32_vmul_minmax_ukernel__neon_u8;
    f32_vmul_config.minmax.opc_ukernel = (xnn_vbinary_ukernel_fn) xnn_f32_vmulc_minmax_ukernel__neon_u8;
    f32_vmul_config.minmax.ropc_ukernel = (xnn_vbinary_ukernel_fn) xnn_f32_vmulc_minmax_ukernel__neon_u8;
    f32_vmul_config.init.f32_minmax = xnn_init_f32_minmax_scalar_params;
    f32_vmul_config.minmax.element_tile = 8;
  #elif XNN_ARCH_X86 || XNN_ARCH_X86_64
    const struct xnn_hardware_config* hardware_config = xnn_init_hardware_config();
    assert(hardware_config != NULL);
    if (!XNN_PLATFORM_MOBILE && hardware_config->use_x86_avx512f) {
      f32_vmul_config.minmax.op_ukernel = (xnn_vbinary_ukernel_fn) xnn_f32_vmul_minmax_ukernel__avx512f_u32;
      f32_vmul_config.minmax.opc_ukernel = (xnn_vbinary_ukernel_fn) xnn_f32_vmulc_minmax_ukernel__avx512f_u32;
      f32_vmul_config.minmax.ropc_ukernel = (xnn_vbinary_ukernel_fn) xnn_f32_vmulc_minmax_ukernel__avx512f_u32;
      f32_vmul_config.init.f32_minmax = xnn_init_f32_minmax_scalar_params;
      f32_vmul_config.minmax.element_tile = 32;
    } else if (hardware_config->use_x86_avx) {
      f32_vmul_config.minmax.op_ukernel = (xnn_vbinary_ukernel_fn) xnn_f32_vmul_minmax_ukernel__avx_u16;
      f32_vmul_config.minmax.opc_ukernel = (xnn_vbinary_ukernel_fn) xnn_f32_vmulc_minmax_ukernel__avx_u16;
      f32_vmul_config.minmax.ropc_ukernel = (xnn_vbinary_ukernel_fn) xnn_f32_vmulc_minmax_ukernel__avx_u16;
      f32_vmul_config.init.f32_minmax = xnn_init_f32_minmax_avx_params;
      f32_vmul_config.minmax.element_tile = 16;
    } else {
      f32_vmul_config.minmax.op_ukernel = (xnn_vbinary_ukernel_fn) xnn_f32_vmul_minmax_ukernel__sse_u8;
      f32_vmul_config.minmax.opc_ukernel = (xnn_vbinary_ukernel_fn) xnn_f32_vmulc_minmax_ukernel__sse_u8;
      f32_vmul_config.minmax.ropc_ukernel = (xnn_vbinary_ukernel_fn) xnn_f32_vmulc_minmax_ukernel__sse_u8;
      f32_vmul_config.init.f32_minmax = xnn_init_f32_minmax_sse_params;
      f32_vmul_config.minmax.element_tile = 8;
    }
  #elif XNN_ARCH_WASMSIMD || XNN_ARCH_WASMRELAXEDSIMD
    const struct xnn_hardware_config* hardware_config = xnn_init_hardware_config();
    assert(hardware_config != NULL);
    if (hardware_config->is_x86) {
      f32_vmul_config.minmax.op_ukernel = (xnn_vbinary_ukernel_fn) xnn_f32_vmul_minmax_ukernel__wasmsimd_x86_u16;
      f32_vmul_config.minmax.opc_ukernel = (xnn_vbinary_ukernel_fn) xnn_f32_vmulc_minmax_ukernel__wasmsimd_x86_u16;
      f32_vmul_config.minmax.ropc_ukernel = (xnn_vbinary_ukernel_fn) xnn_f32_vmulc_minmax_ukernel__wasmsimd_x86_u16;
      f32_vmul_config.linear.op_ukernel = (xnn_vbinary_ukernel_fn) xnn_f32_vmul_ukernel__wasmsimd_u16;
      f32_vmul_config.linear.opc_ukernel = (xnn_vbinary_ukernel_fn) xnn_f32_vmulc_ukernel__wasmsimd_u16;
      f32_vmul_config.linear.ropc_ukernel = (xnn_vbinary_ukernel_fn) xnn_f32_vmulc_ukernel__wasmsimd_u16;
      f32_vmul_config.init.f32_minmax = xnn_init_f32_minmax_wasmsimd_params;
      f32_vmul_config.minmax.element_tile = 16;
      f32_vmul_config.linear.element_tile = 16;
    } else {
      f32_vmul_config.minmax.op_ukernel = (xnn_vbinary_ukernel_fn) xnn_f32_vmul_minmax_ukernel__wasmsimd_arm_u16;
      f32_vmul_config.minmax.opc_ukernel = (xnn_vbinary_ukernel_fn) xnn_f32_vmulc_minmax_ukernel__wasmsimd_arm_u16;
      f32_vmul_config.minmax.ropc_ukernel = (xnn_vbinary_ukernel_fn) xnn_f32_vmulc_minmax_ukernel__wasmsimd_arm_u16;
      f32_vmul_config.linear.op_ukernel = (xnn_vbinary_ukernel_fn) xnn_f32_vmul_ukernel__wasmsimd_u16;
      f32_vmul_config.linear.opc_ukernel = (xnn_vbinary_ukernel_fn) xnn_f32_vmulc_ukernel__wasmsimd_u16;
      f32_vmul_config.linear.ropc_ukernel = (xnn_vbinary_ukernel_fn) xnn_f32_vmulc_ukernel__wasmsimd_u16;
      f32_vmul_config.init.f32_minmax = xnn_init_f32_minmax_wasmsimd_params;
      f32_vmul_config.minmax.element_tile = 16;
      f32_vmul_config.linear.element_tile = 16;
    }
  #elif XNN_ARCH_WASM
    f32_vmul_config.minmax.op_ukernel = (xnn_vbinary_ukernel_fn) xnn_f32_vmul_minmax_ukernel__wasm_u8;
    f32_vmul_config.minmax.opc_ukernel = (xnn_vbinary_ukernel_fn) xnn_f32_vmulc_minmax_ukernel__wasm_u8;
    f32_vmul_config.minmax.ropc_ukernel = (xnn_vbinary_ukernel_fn) xnn_f32_vmulc_minmax_ukernel__wasm_u8;
    f32_vmul_config.init.f32_minmax = xnn_init_f32_minmax_scalar_params;
    f32_vmul_config.minmax.element_tile = 8;
  #elif XNN_ARCH_RISCV && XNN_ENABLE_RISCV_VECTOR
    const struct xnn_hardware_config* hardware_config = xnn_init_hardware_config();
    f32_vmul_config.minmax.op_ukernel = (xnn_vbinary_ukernel_fn) xnn_f32_vmul_minmax_ukernel__rvv_u8v;
    f32_vmul_config.minmax.opc_ukernel = (xnn_vbinary_ukernel_fn) xnn_f32_vmulc_minmax_ukernel__rvv_u8v;
    f32_vmul_config.minmax.ropc_ukernel = (xnn_vbinary_ukernel_fn) xnn_f32_vmulc_minmax_ukernel__rvv_u8v;
    f32_vmul_config.init.f32_minmax = xnn_init_f32_minmax_scalar_params;
    f32_vmul_config.minmax.element_tile = hardware_config->vlenb * 2;  // VLENB * (8 / sizeof(float))
  #else
    f32_vmul_config.minmax.op_ukernel = (xnn_vbinary_ukernel_fn) xnn_f32_vmul_minmax_ukernel__scalar_u8;
    f32_vmul_config.minmax.opc_ukernel = (xnn_vbinary_ukernel_fn) xnn_f32_vmulc_minmax_ukernel__scalar_u8;
    f32_vmul_config.minmax.ropc_ukernel = (xnn_vbinary_ukernel_fn) xnn_f32_vmulc_minmax_ukernel__scalar_u8;
    f32_vmul_config.init.f32_minmax = xnn_init_f32_minmax_scalar_params;
    f32_vmul_config.minmax.element_tile = 8;
  #endif
}

static void init_f32_vsub_config(void) {
  #if XNN_ARCH_ARM
    const struct xnn_hardware_config* hardware_config = xnn_init_hardware_config();
    assert(hardware_config != NULL);
    if (hardware_config->use_arm_neon){
      f32_vsub_config.minmax.op_ukernel = (xnn_vbinary_ukernel_fn) xnn_f32_vsub_minmax_ukernel__neon_u8;
      f32_vsub_config.minmax.opc_ukernel = (xnn_vbinary_ukernel_fn) xnn_f32_vsubc_minmax_ukernel__neon_u8;
      f32_vsub_config.minmax.ropc_ukernel = (xnn_vbinary_ukernel_fn) xnn_f32_vrsubc_minmax_ukernel__neon_u8;
      f32_vsub_config.init.f32_minmax = xnn_init_f32_minmax_scalar_params;
      f32_vsub_config.minmax.element_tile = 8;
    } else if (!XNN_PLATFORM_MOBILE) {
      f32_vsub_config.minmax.op_ukernel = (xnn_vbinary_ukernel_fn) xnn_f32_vsub_minmax_ukernel__scalar_u8;
      f32_vsub_config.minmax.opc_ukernel = (xnn_vbinary_ukernel_fn) xnn_f32_vsubc_minmax_ukernel__scalar_u8;
      f32_vsub_config.minmax.ropc_ukernel = (xnn_vbinary_ukernel_fn) xnn_f32_vrsubc_minmax_ukernel__scalar_u8;
      f32_vsub_config.init.f32_minmax = xnn_init_f32_minmax_scalar_params;
      f32_vsub_config.minmax.element_tile = 8;
    }
  #elif XNN_ARCH_ARM64
    f32_vsub_config.minmax.op_ukernel = (xnn_vbinary_ukernel_fn) xnn_f32_vsub_minmax_ukernel__neon_u8;
    f32_vsub_config.minmax.opc_ukernel = (xnn_vbinary_ukernel_fn) xnn_f32_vsubc_minmax_ukernel__neon_u8;
    f32_vsub_config.minmax.ropc_ukernel = (xnn_vbinary_ukernel_fn) xnn_f32_vrsubc_minmax_ukernel__neon_u8;
    f32_vsub_config.init.f32_minmax = xnn_init_f32_minmax_scalar_params;
    f32_vsub_config.minmax.element_tile = 8;
  #elif XNN_ARCH_X86 || XNN_ARCH_X86_64
    const struct xnn_hardware_config* hardware_config = xnn_init_hardware_config();
    assert(hardware_config != NULL);
    if (!XNN_PLATFORM_MOBILE && hardware_config->use_x86_avx512f) {
      f32_vsub_config.minmax.op_ukernel = (xnn_vbinary_ukernel_fn) xnn_f32_vsub_minmax_ukernel__avx512f_u32;
      f32_vsub_config.minmax.opc_ukernel = (xnn_vbinary_ukernel_fn) xnn_f32_vsubc_minmax_ukernel__avx512f_u32;
      f32_vsub_config.minmax.ropc_ukernel = (xnn_vbinary_ukernel_fn) xnn_f32_vrsubc_minmax_ukernel__avx512f_u32;
      f32_vsub_config.init.f32_minmax = xnn_init_f32_minmax_scalar_params;
      f32_vsub_config.minmax.element_tile = 32;
    } else if (hardware_config->use_x86_avx) {
      f32_vsub_config.minmax.op_ukernel = (xnn_vbinary_ukernel_fn) xnn_f32_vsub_minmax_ukernel__avx_u16;
      f32_vsub_config.minmax.opc_ukernel = (xnn_vbinary_ukernel_fn) xnn_f32_vsubc_minmax_ukernel__avx_u16;
      f32_vsub_config.minmax.ropc_ukernel = (xnn_vbinary_ukernel_fn) xnn_f32_vrsubc_minmax_ukernel__avx_u16;
      f32_vsub_config.init.f32_minmax = xnn_init_f32_minmax_avx_params;
      f32_vsub_config.minmax.element_tile = 16;
    } else {
      f32_vsub_config.minmax.op_ukernel = (xnn_vbinary_ukernel_fn) xnn_f32_vsub_minmax_ukernel__sse_u8;
      f32_vsub_config.minmax.opc_ukernel = (xnn_vbinary_ukernel_fn) xnn_f32_vsubc_minmax_ukernel__sse_u8;
      f32_vsub_config.minmax.ropc_ukernel = (xnn_vbinary_ukernel_fn) xnn_f32_vrsubc_minmax_ukernel__sse_u8;
      f32_vsub_config.init.f32_minmax = xnn_init_f32_minmax_sse_params;
      f32_vsub_config.minmax.element_tile = 8;
    }
  #elif XNN_ARCH_WASMSIMD || XNN_ARCH_WASMRELAXEDSIMD
    const struct xnn_hardware_config* hardware_config = xnn_init_hardware_config();
    assert(hardware_config != NULL);
    if (hardware_config->is_x86) {
      f32_vsub_config.minmax.op_ukernel = (xnn_vbinary_ukernel_fn) xnn_f32_vsub_minmax_ukernel__wasmsimd_x86_u16;
      f32_vsub_config.minmax.opc_ukernel = (xnn_vbinary_ukernel_fn) xnn_f32_vsubc_minmax_ukernel__wasmsimd_x86_u16;
      f32_vsub_config.minmax.ropc_ukernel = (xnn_vbinary_ukernel_fn) xnn_f32_vrsubc_minmax_ukernel__wasmsimd_x86_u16;
      f32_vsub_config.linear.op_ukernel = (xnn_vbinary_ukernel_fn) xnn_f32_vsub_ukernel__wasmsimd_u16;
      f32_vsub_config.linear.opc_ukernel = (xnn_vbinary_ukernel_fn) xnn_f32_vsubc_ukernel__wasmsimd_u16;
      f32_vsub_config.linear.ropc_ukernel = (xnn_vbinary_ukernel_fn) xnn_f32_vrsubc_ukernel__wasmsimd_u16;
      f32_vsub_config.init.f32_minmax = xnn_init_f32_minmax_wasmsimd_params;
      f32_vsub_config.minmax.element_tile = 16;
      f32_vsub_config.linear.element_tile = 16;
    } else {
      f32_vsub_config.minmax.op_ukernel = (xnn_vbinary_ukernel_fn) xnn_f32_vsub_minmax_ukernel__wasmsimd_arm_u16;
      f32_vsub_config.minmax.opc_ukernel = (xnn_vbinary_ukernel_fn) xnn_f32_vsubc_minmax_ukernel__wasmsimd_arm_u16;
      f32_vsub_config.minmax.ropc_ukernel = (xnn_vbinary_ukernel_fn) xnn_f32_vrsubc_minmax_ukernel__wasmsimd_arm_u16;
      f32_vsub_config.linear.op_ukernel = (xnn_vbinary_ukernel_fn) xnn_f32_vsub_ukernel__wasmsimd_u16;
      f32_vsub_config.linear.opc_ukernel = (xnn_vbinary_ukernel_fn) xnn_f32_vsubc_ukernel__wasmsimd_u16;
      f32_vsub_config.linear.ropc_ukernel = (xnn_vbinary_ukernel_fn) xnn_f32_vrsubc_ukernel__wasmsimd_u16;
      f32_vsub_config.init.f32_minmax = xnn_init_f32_minmax_wasmsimd_params;
      f32_vsub_config.minmax.element_tile = 16;
      f32_vsub_config.linear.element_tile = 16;
    }
  #elif XNN_ARCH_WASM
    f32_vsub_config.minmax.op_ukernel = (xnn_vbinary_ukernel_fn) xnn_f32_vsub_minmax_ukernel__wasm_u8;
    f32_vsub_config.minmax.opc_ukernel = (xnn_vbinary_ukernel_fn) xnn_f32_vsubc_minmax_ukernel__wasm_u8;
    f32_vsub_config.minmax.ropc_ukernel = (xnn_vbinary_ukernel_fn) xnn_f32_vrsubc_minmax_ukernel__wasm_u8;
    f32_vsub_config.init.f32_minmax = xnn_init_f32_minmax_scalar_params;
    f32_vsub_config.minmax.element_tile = 8;
  #elif XNN_ARCH_RISCV && XNN_ENABLE_RISCV_VECTOR
    const struct xnn_hardware_config* hardware_config = xnn_init_hardware_config();
    f32_vsub_config.minmax.op_ukernel = (xnn_vbinary_ukernel_fn) xnn_f32_vsub_minmax_ukernel__rvv_u8v;
    f32_vsub_config.minmax.opc_ukernel = (xnn_vbinary_ukernel_fn) xnn_f32_vsubc_minmax_ukernel__rvv_u8v;
    f32_vsub_config.minmax.ropc_ukernel = (xnn_vbinary_ukernel_fn) xnn_f32_vrsubc_minmax_ukernel__rvv_u8v;
    f32_vsub_config.init.f32_minmax = xnn_init_f32_minmax_scalar_params;
    f32_vsub_config.minmax.element_tile = hardware_config->vlenb * 2;  // VLENB * (8 / sizeof(float))
  #else
    f32_vsub_config.minmax.op_ukernel = (xnn_vbinary_ukernel_fn) xnn_f32_vsub_minmax_ukernel__scalar_u8;
    f32_vsub_config.minmax.opc_ukernel = (xnn_vbinary_ukernel_fn) xnn_f32_vsubc_minmax_ukernel__scalar_u8;
    f32_vsub_config.minmax.ropc_ukernel = (xnn_vbinary_ukernel_fn) xnn_f32_vrsubc_minmax_ukernel__scalar_u8;
    f32_vsub_config.init.f32_minmax = xnn_init_f32_minmax_scalar_params;
    f32_vsub_config.minmax.element_tile = 8;
  #endif
}

static void init_f32_vsqrdiff_config(void) {
  #if XNN_ARCH_ARM
    const struct xnn_hardware_config* hardware_config = xnn_init_hardware_config();
    assert(hardware_config != NULL);
    if (hardware_config->use_arm_neon){
      f32_vsqrdiff_config.minmax.op_ukernel = (xnn_vbinary_ukernel_fn) xnn_f32_vsqrdiff_ukernel__neon_u8;
      f32_vsqrdiff_config.minmax.opc_ukernel = (xnn_vbinary_ukernel_fn) xnn_f32_vsqrdiffc_ukernel__neon_u8;
      f32_vsqrdiff_config.minmax.ropc_ukernel = (xnn_vbinary_ukernel_fn) xnn_f32_vsqrdiffc_ukernel__neon_u8;
      f32_vsqrdiff_config.minmax.element_tile = 8;
    } else if (!XNN_PLATFORM_MOBILE) {
      f32_vsqrdiff_config.minmax.op_ukernel = (xnn_vbinary_ukernel_fn) xnn_f32_vsqrdiff_ukernel__scalar_u8;
      f32_vsqrdiff_config.minmax.opc_ukernel = (xnn_vbinary_ukernel_fn) xnn_f32_vsqrdiffc_ukernel__scalar_u8;
      f32_vsqrdiff_config.minmax.ropc_ukernel = (xnn_vbinary_ukernel_fn) xnn_f32_vsqrdiffc_ukernel__scalar_u8;
      f32_vsqrdiff_config.minmax.element_tile = 8;
    }
  #elif XNN_ARCH_ARM64
    f32_vsqrdiff_config.minmax.op_ukernel = (xnn_vbinary_ukernel_fn) xnn_f32_vsqrdiff_ukernel__neon_u8;
    f32_vsqrdiff_config.minmax.opc_ukernel = (xnn_vbinary_ukernel_fn) xnn_f32_vsqrdiffc_ukernel__neon_u8;
    f32_vsqrdiff_config.minmax.ropc_ukernel = (xnn_vbinary_ukernel_fn) xnn_f32_vsqrdiffc_ukernel__neon_u8;
    f32_vsqrdiff_config.minmax.element_tile = 8;
  #elif XNN_ARCH_X86 || XNN_ARCH_X86_64
    const struct xnn_hardware_config* hardware_config = xnn_init_hardware_config();
    assert(hardware_config != NULL);
    if (!XNN_PLATFORM_MOBILE && hardware_config->use_x86_avx512f) {
      f32_vsqrdiff_config.minmax.op_ukernel = (xnn_vbinary_ukernel_fn) xnn_f32_vsqrdiff_ukernel__avx512f_u32;
      f32_vsqrdiff_config.minmax.opc_ukernel = (xnn_vbinary_ukernel_fn) xnn_f32_vsqrdiffc_ukernel__avx512f_u32;
      f32_vsqrdiff_config.minmax.ropc_ukernel = (xnn_vbinary_ukernel_fn) xnn_f32_vsqrdiffc_ukernel__avx512f_u32;
      f32_vsqrdiff_config.minmax.element_tile = 32;
    } else if (hardware_config->use_x86_avx) {
      f32_vsqrdiff_config.minmax.op_ukernel = (xnn_vbinary_ukernel_fn) xnn_f32_vsqrdiff_ukernel__avx_u16;
      f32_vsqrdiff_config.minmax.opc_ukernel = (xnn_vbinary_ukernel_fn) xnn_f32_vsqrdiffc_ukernel__avx_u16;
      f32_vsqrdiff_config.minmax.ropc_ukernel = (xnn_vbinary_ukernel_fn) xnn_f32_vsqrdiffc_ukernel__avx_u16;
      f32_vsqrdiff_config.minmax.element_tile = 16;
    } else {
      f32_vsqrdiff_config.minmax.op_ukernel = (xnn_vbinary_ukernel_fn) xnn_f32_vsqrdiff_ukernel__sse_u8;
      f32_vsqrdiff_config.minmax.opc_ukernel = (xnn_vbinary_ukernel_fn) xnn_f32_vsqrdiffc_ukernel__sse_u8;
      f32_vsqrdiff_config.minmax.ropc_ukernel = (xnn_vbinary_ukernel_fn) xnn_f32_vsqrdiffc_ukernel__sse_u8;
      f32_vsqrdiff_config.minmax.element_tile = 8;
    }
  #elif XNN_ARCH_WASMSIMD || XNN_ARCH_WASMRELAXEDSIMD
    f32_vsqrdiff_config.minmax.op_ukernel = (xnn_vbinary_ukernel_fn) xnn_f32_vsqrdiff_ukernel__wasmsimd_u16;
    f32_vsqrdiff_config.minmax.opc_ukernel = (xnn_vbinary_ukernel_fn) xnn_f32_vsqrdiffc_ukernel__wasmsimd_u16;
    f32_vsqrdiff_config.minmax.ropc_ukernel = (xnn_vbinary_ukernel_fn) xnn_f32_vsqrdiffc_ukernel__wasmsimd_u16;
    f32_vsqrdiff_config.minmax.element_tile = 16;
  #elif XNN_ARCH_RISCV && XNN_ENABLE_RISCV_VECTOR
    const struct xnn_hardware_config* hardware_config = xnn_init_hardware_config();
    f32_vsqrdiff_config.minmax.op_ukernel = (xnn_vbinary_ukernel_fn) xnn_f32_vsqrdiff_ukernel__rvv_u8v;
    f32_vsqrdiff_config.minmax.opc_ukernel = (xnn_vbinary_ukernel_fn) xnn_f32_vsqrdiffc_ukernel__rvv_u8v;
    f32_vsqrdiff_config.minmax.ropc_ukernel = (xnn_vbinary_ukernel_fn) xnn_f32_vsqrdiffc_ukernel__rvv_u8v;
    f32_vsqrdiff_config.minmax.element_tile = hardware_config->vlenb * 2;  // VLENB * (8 / sizeof(float))
  #else
    f32_vsqrdiff_config.minmax.op_ukernel = (xnn_vbinary_ukernel_fn) xnn_f32_vsqrdiff_ukernel__scalar_u8;
    f32_vsqrdiff_config.minmax.opc_ukernel = (xnn_vbinary_ukernel_fn) xnn_f32_vsqrdiffc_ukernel__scalar_u8;
    f32_vsqrdiff_config.minmax.ropc_ukernel = (xnn_vbinary_ukernel_fn) xnn_f32_vsqrdiffc_ukernel__scalar_u8;
    f32_vsqrdiff_config.minmax.element_tile = 8;
  #endif
}

static void init_qs8_vadd_config(void) {
  #if XNN_ARCH_ARM
    const struct xnn_hardware_config* hardware_config = xnn_init_hardware_config();
    assert(hardware_config != NULL);
    if (hardware_config->use_arm_neon){
      qs8_vadd_config.minmax.op_ukernel = (xnn_vbinary_ukernel_fn) xnn_qs8_vadd_minmax_ukernel__neon_ld64_u16;
      qs8_vadd_config.minmax.opc_ukernel = (xnn_vbinary_ukernel_fn) xnn_qs8_vaddc_minmax_ukernel__neon_ld64_u16;
      qs8_vadd_config.minmax.ropc_ukernel = (xnn_vbinary_ukernel_fn) xnn_qs8_vaddc_minmax_ukernel__neon_ld64_u16;
      qs8_vadd_config.init.qs8_add = xnn_init_qs8_add_minmax_neon_params;
      qs8_vadd_config.minmax.element_tile = 16;
    } else if (!XNN_PLATFORM_MOBILE) {
      qs8_vadd_config.minmax.op_ukernel = (xnn_vbinary_ukernel_fn) xnn_qs8_vadd_minmax_ukernel__scalar_u1;
      qs8_vadd_config.minmax.opc_ukernel = (xnn_vbinary_ukernel_fn) xnn_qs8_vaddc_minmax_ukernel__scalar_u1;
      qs8_vadd_config.minmax.ropc_ukernel = (xnn_vbinary_ukernel_fn) xnn_qs8_vaddc_minmax_ukernel__scalar_u1;
      qs8_vadd_config.init.qs8_add = xnn_init_qs8_add_minmax_scalar_params;
      qs8_vadd_config.minmax.element_tile = 1;
    }
  #elif XNN_ARCH_ARM64
    qs8_vadd_config.minmax.op_ukernel = (xnn_vbinary_ukernel_fn) xnn_qs8_vadd_minmax_ukernel__neon_ld64_u32;
    qs8_vadd_config.minmax.opc_ukernel = (xnn_vbinary_ukernel_fn) xnn_qs8_vaddc_minmax_ukernel__neon_ld64_u32;
    qs8_vadd_config.minmax.ropc_ukernel = (xnn_vbinary_ukernel_fn) xnn_qs8_vaddc_minmax_ukernel__neon_ld64_u32;
    qs8_vadd_config.init.qs8_add = xnn_init_qs8_add_minmax_neon_params;
    qs8_vadd_config.minmax.element_tile = 32;
  #elif XNN_ARCH_X86 || XNN_ARCH_X86_64
    const struct xnn_hardware_config* hardware_config = xnn_init_hardware_config();
    assert(hardware_config != NULL);
    if (!XNN_PLATFORM_MOBILE && hardware_config->use_x86_avx512skx) {
      qs8_vadd_config.minmax.op_ukernel = (xnn_vbinary_ukernel_fn) xnn_qs8_vadd_minmax_ukernel__avx512skx_mul32_ld128_u16;
      qs8_vadd_config.minmax.opc_ukernel = (xnn_vbinary_ukernel_fn) xnn_qs8_vaddc_minmax_ukernel__avx512skx_mul32_ld128_u16;
      qs8_vadd_config.minmax.ropc_ukernel = (xnn_vbinary_ukernel_fn) xnn_qs8_vaddc_minmax_ukernel__avx512skx_mul32_ld128_u16;
      qs8_vadd_config.init.qs8_add = xnn_init_qs8_add_minmax_avx512_params;
      qs8_vadd_config.minmax.element_tile = 16;
    } else if (hardware_config->use_x86_avx2) {
      qs8_vadd_config.minmax.op_ukernel = (xnn_vbinary_ukernel_fn) xnn_qs8_vadd_minmax_ukernel__avx2_mul32_ld64_u16;
      qs8_vadd_config.minmax.opc_ukernel = (xnn_vbinary_ukernel_fn) xnn_qs8_vaddc_minmax_ukernel__avx2_mul32_ld64_u16;
      qs8_vadd_config.minmax.ropc_ukernel = (xnn_vbinary_ukernel_fn) xnn_qs8_vaddc_minmax_ukernel__avx2_mul32_ld64_u16;
      qs8_vadd_config.init.qs8_add = xnn_init_qs8_add_minmax_avx2_params;
      qs8_vadd_config.minmax.element_tile = 16;
    } else if (hardware_config->use_x86_avx) {
      qs8_vadd_config.minmax.op_ukernel = (xnn_vbinary_ukernel_fn) xnn_qs8_vadd_minmax_ukernel__avx_mul32_ld32_u8;
      qs8_vadd_config.minmax.opc_ukernel = (xnn_vbinary_ukernel_fn) xnn_qs8_vaddc_minmax_ukernel__avx_mul32_ld32_u8;
      qs8_vadd_config.minmax.ropc_ukernel = (xnn_vbinary_ukernel_fn) xnn_qs8_vaddc_minmax_ukernel__avx_mul32_ld32_u8;
      qs8_vadd_config.init.qs8_add = xnn_init_qs8_add_minmax_sse4_mul32_params;
      qs8_vadd_config.minmax.element_tile = 8;
    } else if (hardware_config->use_x86_sse4_1) {
      qs8_vadd_config.minmax.op_ukernel = (xnn_vbinary_ukernel_fn) xnn_qs8_vadd_minmax_ukernel__sse41_mul16_ld64_u8;
      qs8_vadd_config.minmax.opc_ukernel = (xnn_vbinary_ukernel_fn) xnn_qs8_vaddc_minmax_ukernel__sse41_mul16_ld64_u8;
      qs8_vadd_config.minmax.ropc_ukernel = (xnn_vbinary_ukernel_fn) xnn_qs8_vaddc_minmax_ukernel__sse41_mul16_ld64_u8;
      qs8_vadd_config.init.qs8_add = xnn_init_qs8_add_minmax_sse4_mul16_params;
      qs8_vadd_config.minmax.element_tile = 8;
    } else {
      qs8_vadd_config.minmax.op_ukernel = (xnn_vbinary_ukernel_fn) xnn_qs8_vadd_minmax_ukernel__sse2_mul16_ld64_u8;
      qs8_vadd_config.minmax.opc_ukernel = (xnn_vbinary_ukernel_fn) xnn_qs8_vaddc_minmax_ukernel__sse2_mul16_ld64_u8;
      qs8_vadd_config.minmax.ropc_ukernel = (xnn_vbinary_ukernel_fn) xnn_qs8_vaddc_minmax_ukernel__sse2_mul16_ld64_u8;
      qs8_vadd_config.init.qs8_add = xnn_init_qs8_add_minmax_sse2_params;
      qs8_vadd_config.minmax.element_tile = 8;
    }
  #elif XNN_ARCH_WASMSIMD || XNN_ARCH_WASMRELAXEDSIMD
    qs8_vadd_config.minmax.op_ukernel = (xnn_vbinary_ukernel_fn) xnn_qs8_vadd_minmax_ukernel__wasmsimd_u32;
    qs8_vadd_config.minmax.opc_ukernel = (xnn_vbinary_ukernel_fn) xnn_qs8_vaddc_minmax_ukernel__wasmsimd_u32;
    qs8_vadd_config.minmax.ropc_ukernel = (xnn_vbinary_ukernel_fn) xnn_qs8_vaddc_minmax_ukernel__wasmsimd_u32;
    qs8_vadd_config.init.qs8_add = xnn_init_qs8_add_minmax_wasmsimd_params;
    qs8_vadd_config.minmax.element_tile = 32;
  #else
    qs8_vadd_config.minmax.op_ukernel = (xnn_vbinary_ukernel_fn) xnn_qs8_vadd_minmax_ukernel__scalar_u4;
    qs8_vadd_config.minmax.opc_ukernel = (xnn_vbinary_ukernel_fn) xnn_qs8_vaddc_minmax_ukernel__scalar_u4;
    qs8_vadd_config.minmax.ropc_ukernel = (xnn_vbinary_ukernel_fn) xnn_qs8_vaddc_minmax_ukernel__scalar_u4;
    qs8_vadd_config.init.qs8_add = xnn_init_qs8_add_minmax_scalar_params;
    qs8_vadd_config.minmax.element_tile = 4;
  #endif
}

static void init_qs8_vmul_config(void) {
  #if XNN_ARCH_ARM
    const struct xnn_hardware_config* hardware_config = xnn_init_hardware_config();
    assert(hardware_config != NULL);
    if (hardware_config->use_arm_neon){
      qs8_vmul_config.minmax.op_ukernel = (xnn_vbinary_ukernel_fn) xnn_qs8_vmul_minmax_rndnu_ukernel__neon_ld64_u16;
      qs8_vmul_config.minmax.opc_ukernel = (xnn_vbinary_ukernel_fn) xnn_qs8_vmulc_minmax_rndnu_ukernel__neon_ld64_u16;
      qs8_vmul_config.minmax.ropc_ukernel = (xnn_vbinary_ukernel_fn) xnn_qs8_vmulc_minmax_rndnu_ukernel__neon_ld64_u16;
      qs8_vmul_config.init.qs8_mul = xnn_init_qs8_mul_minmax_rndnu_neon_params;
      qs8_vmul_config.minmax.element_tile = 16;
    } else if (!XNN_PLATFORM_MOBILE) {
      qs8_vmul_config.minmax.op_ukernel = (xnn_vbinary_ukernel_fn) xnn_qs8_vmul_minmax_fp32_ukernel__scalar_u4;
      qs8_vmul_config.minmax.opc_ukernel = (xnn_vbinary_ukernel_fn) xnn_qs8_vmulc_minmax_fp32_ukernel__scalar_u4;
      qs8_vmul_config.minmax.ropc_ukernel = (xnn_vbinary_ukernel_fn) xnn_qs8_vmulc_minmax_fp32_ukernel__scalar_u4;
      qs8_vmul_config.init.qs8_mul = xnn_init_qs8_mul_minmax_fp32_scalar_params;
      qs8_vmul_config.minmax.element_tile = 4;
    }
  #elif XNN_ARCH_ARM64
    qs8_vmul_config.minmax.op_ukernel = (xnn_vbinary_ukernel_fn) xnn_qs8_vmul_minmax_rndnu_ukernel__neon_ld64_u16;
    qs8_vmul_config.minmax.opc_ukernel = (xnn_vbinary_ukernel_fn) xnn_qs8_vmulc_minmax_rndnu_ukernel__neon_ld64_u16;
    qs8_vmul_config.minmax.ropc_ukernel = (xnn_vbinary_ukernel_fn) xnn_qs8_vmulc_minmax_rndnu_ukernel__neon_ld64_u16;
    qs8_vmul_config.init.qs8_mul = xnn_init_qs8_mul_minmax_rndnu_neon_params;
    qs8_vmul_config.minmax.element_tile = 16;
  #elif XNN_ARCH_X86 || XNN_ARCH_X86_64
    const struct xnn_hardware_config* hardware_config = xnn_init_hardware_config();
    assert(hardware_config != NULL);
    if (hardware_config->use_x86_avx) {
      qs8_vmul_config.minmax.op_ukernel = (xnn_vbinary_ukernel_fn) xnn_qs8_vmul_minmax_fp32_ukernel__avx_mul16_ld64_u16;
      qs8_vmul_config.minmax.opc_ukernel = (xnn_vbinary_ukernel_fn) xnn_qs8_vmulc_minmax_fp32_ukernel__avx_mul16_ld64_u16;
      qs8_vmul_config.minmax.ropc_ukernel = (xnn_vbinary_ukernel_fn) xnn_qs8_vmulc_minmax_fp32_ukernel__avx_mul16_ld64_u16;
      qs8_vmul_config.init.qs8_mul = xnn_init_qs8_mul_minmax_fp32_sse4_params;
      qs8_vmul_config.minmax.element_tile = 16;
    } else if (hardware_config->use_x86_sse4_1) {
      qs8_vmul_config.minmax.op_ukernel = (xnn_vbinary_ukernel_fn) xnn_qs8_vmul_minmax_fp32_ukernel__sse41_mul16_ld64_u16;
      qs8_vmul_config.minmax.opc_ukernel = (xnn_vbinary_ukernel_fn) xnn_qs8_vmulc_minmax_fp32_ukernel__sse41_mul16_ld64_u16;
      qs8_vmul_config.minmax.ropc_ukernel = (xnn_vbinary_ukernel_fn) xnn_qs8_vmulc_minmax_fp32_ukernel__sse41_mul16_ld64_u16;
      qs8_vmul_config.init.qs8_mul = xnn_init_qs8_mul_minmax_fp32_sse4_params;
      qs8_vmul_config.minmax.element_tile = 16;
    } else {
      qs8_vmul_config.minmax.op_ukernel = (xnn_vbinary_ukernel_fn) xnn_qs8_vmul_minmax_fp32_ukernel__sse2_mul16_ld64_u8;
      qs8_vmul_config.minmax.opc_ukernel = (xnn_vbinary_ukernel_fn) xnn_qs8_vmulc_minmax_fp32_ukernel__sse2_mul16_ld64_u8;
      qs8_vmul_config.minmax.ropc_ukernel = (xnn_vbinary_ukernel_fn) xnn_qs8_vmulc_minmax_fp32_ukernel__sse2_mul16_ld64_u8;
      qs8_vmul_config.init.qs8_mul = xnn_init_qs8_mul_minmax_fp32_sse2_params;
      qs8_vmul_config.minmax.element_tile = 8;
    }
  #elif XNN_ARCH_WASMSIMD || XNN_ARCH_WASMRELAXEDSIMD
    qs8_vmul_config.minmax.op_ukernel = (xnn_vbinary_ukernel_fn) xnn_qs8_vmul_minmax_fp32_ukernel__wasmsimd_mul32_ld64_u8;
    qs8_vmul_config.minmax.opc_ukernel = (xnn_vbinary_ukernel_fn) xnn_qs8_vmulc_minmax_fp32_ukernel__wasmsimd_mul32_ld64_u8;
    qs8_vmul_config.minmax.ropc_ukernel = (xnn_vbinary_ukernel_fn) xnn_qs8_vmulc_minmax_fp32_ukernel__wasmsimd_mul32_ld64_u8;
    qs8_vmul_config.init.qs8_mul = xnn_init_qs8_mul_minmax_fp32_wasmsimd_params;
    qs8_vmul_config.minmax.element_tile = 8;
  #elif XNN_ARCH_RISCV && XNN_ENABLE_RISCV_VECTOR
    qs8_vmul_config.minmax.op_ukernel = (xnn_vbinary_ukernel_fn) xnn_qs8_vmul_minmax_fp32_ukernel__rvv_u2v;
    qs8_vmul_config.minmax.opc_ukernel = (xnn_vbinary_ukernel_fn) xnn_qs8_vmulc_minmax_fp32_ukernel__rvv_u2v;
    qs8_vmul_config.minmax.ropc_ukernel = (xnn_vbinary_ukernel_fn) xnn_qs8_vmulc_minmax_fp32_ukernel__rvv_u2v;
    qs8_vmul_config.init.qs8_mul = xnn_init_qs8_mul_minmax_fp32_scalar_params;
    qs8_vmul_config.minmax.element_tile = 2;
  #else
    qs8_vmul_config.minmax.op_ukernel = (xnn_vbinary_ukernel_fn) xnn_qs8_vmul_minmax_fp32_ukernel__scalar_u4;
    qs8_vmul_config.minmax.opc_ukernel = (xnn_vbinary_ukernel_fn) xnn_qs8_vmulc_minmax_fp32_ukernel__scalar_u4;
    qs8_vmul_config.minmax.ropc_ukernel = (xnn_vbinary_ukernel_fn) xnn_qs8_vmulc_minmax_fp32_ukernel__scalar_u4;
    qs8_vmul_config.init.qs8_mul = xnn_init_qs8_mul_minmax_fp32_scalar_params;
    qs8_vmul_config.minmax.element_tile = 4;
  #endif
}

static void init_qu8_vadd_config(void) {
  #if XNN_ARCH_ARM
    const struct xnn_hardware_config* hardware_config = xnn_init_hardware_config();
    assert(hardware_config != NULL);
    if (hardware_config->use_arm_neon){
      qu8_vadd_config.minmax.op_ukernel = (xnn_vbinary_ukernel_fn) xnn_qu8_vadd_minmax_ukernel__neon_ld64_u16;
      qu8_vadd_config.minmax.opc_ukernel = (xnn_vbinary_ukernel_fn) xnn_qu8_vaddc_minmax_ukernel__neon_ld64_u16;
      qu8_vadd_config.minmax.ropc_ukernel = (xnn_vbinary_ukernel_fn) xnn_qu8_vaddc_minmax_ukernel__neon_ld64_u16;
      qu8_vadd_config.init.qu8_add = xnn_init_qu8_add_minmax_neon_params;
      qu8_vadd_config.minmax.element_tile = 8;
    } else if (!XNN_PLATFORM_MOBILE) {
      qu8_vadd_config.minmax.op_ukernel = (xnn_vbinary_ukernel_fn) xnn_qu8_vadd_minmax_ukernel__scalar_u1;
      qu8_vadd_config.minmax.opc_ukernel = (xnn_vbinary_ukernel_fn) xnn_qu8_vaddc_minmax_ukernel__scalar_u1;
      qu8_vadd_config.minmax.ropc_ukernel = (xnn_vbinary_ukernel_fn) xnn_qu8_vaddc_minmax_ukernel__scalar_u1;
      qu8_vadd_config.init.qu8_add = xnn_init_qu8_add_minmax_scalar_params;
      qu8_vadd_config.minmax.element_tile = 1;
    }
  #elif XNN_ARCH_ARM64
    qu8_vadd_config.minmax.op_ukernel = (xnn_vbinary_ukernel_fn) xnn_qu8_vadd_minmax_ukernel__neon_ld64_u32;
    qu8_vadd_config.minmax.opc_ukernel = (xnn_vbinary_ukernel_fn) xnn_qu8_vaddc_minmax_ukernel__neon_ld64_u32;
    qu8_vadd_config.minmax.ropc_ukernel = (xnn_vbinary_ukernel_fn) xnn_qu8_vaddc_minmax_ukernel__neon_ld64_u32;
    qu8_vadd_config.init.qu8_add = xnn_init_qu8_add_minmax_neon_params;
    qu8_vadd_config.minmax.element_tile = 8;
  #elif XNN_ARCH_X86 || XNN_ARCH_X86_64
    const struct xnn_hardware_config* hardware_config = xnn_init_hardware_config();
    assert(hardware_config != NULL);
    if (!XNN_PLATFORM_MOBILE && hardware_config->use_x86_avx512skx) {
      qu8_vadd_config.minmax.op_ukernel = (xnn_vbinary_ukernel_fn) xnn_qu8_vadd_minmax_ukernel__avx512skx_mul32_ld128_u16;
      qu8_vadd_config.minmax.opc_ukernel = (xnn_vbinary_ukernel_fn) xnn_qu8_vaddc_minmax_ukernel__avx512skx_mul32_ld128_u16;
      qu8_vadd_config.minmax.ropc_ukernel = (xnn_vbinary_ukernel_fn) xnn_qu8_vaddc_minmax_ukernel__avx512skx_mul32_ld128_u16;
      qu8_vadd_config.init.qu8_add = xnn_init_qu8_add_minmax_avx512_params;
      qu8_vadd_config.minmax.element_tile = 16;
    } else if (hardware_config->use_x86_avx2) {
      qu8_vadd_config.minmax.op_ukernel = (xnn_vbinary_ukernel_fn) xnn_qu8_vadd_minmax_ukernel__avx2_mul32_ld64_u16;
      qu8_vadd_config.minmax.opc_ukernel = (xnn_vbinary_ukernel_fn) xnn_qu8_vaddc_minmax_ukernel__avx2_mul32_ld64_u16;
      qu8_vadd_config.minmax.ropc_ukernel = (xnn_vbinary_ukernel_fn) xnn_qu8_vaddc_minmax_ukernel__avx2_mul32_ld64_u16;
      qu8_vadd_config.init.qu8_add = xnn_init_qu8_add_minmax_avx2_params;
      qu8_vadd_config.minmax.element_tile = 16;
    } else if (hardware_config->use_x86_avx) {
      qu8_vadd_config.minmax.op_ukernel = (xnn_vbinary_ukernel_fn) xnn_qu8_vadd_minmax_ukernel__avx_mul32_ld32_u8;
      qu8_vadd_config.minmax.opc_ukernel = (xnn_vbinary_ukernel_fn) xnn_qu8_vaddc_minmax_ukernel__avx_mul32_ld32_u8;
      qu8_vadd_config.minmax.ropc_ukernel = (xnn_vbinary_ukernel_fn) xnn_qu8_vaddc_minmax_ukernel__avx_mul32_ld32_u8;
      qu8_vadd_config.init.qu8_add = xnn_init_qu8_add_minmax_sse4_params;
      qu8_vadd_config.minmax.element_tile = 8;
    } else if (hardware_config->use_x86_sse4_1) {
      qu8_vadd_config.minmax.op_ukernel = (xnn_vbinary_ukernel_fn) xnn_qu8_vadd_minmax_ukernel__sse41_mul16_ld64_u8;
      qu8_vadd_config.minmax.opc_ukernel = (xnn_vbinary_ukernel_fn) xnn_qu8_vaddc_minmax_ukernel__sse41_mul16_ld64_u8;
      qu8_vadd_config.minmax.ropc_ukernel = (xnn_vbinary_ukernel_fn) xnn_qu8_vaddc_minmax_ukernel__sse41_mul16_ld64_u8;
      qu8_vadd_config.init.qu8_add = xnn_init_qu8_add_minmax_sse2_params;
      qu8_vadd_config.minmax.element_tile = 8;
    } else {
      qu8_vadd_config.minmax.op_ukernel = (xnn_vbinary_ukernel_fn) xnn_qu8_vadd_minmax_ukernel__sse2_mul16_ld64_u8;
      qu8_vadd_config.minmax.opc_ukernel = (xnn_vbinary_ukernel_fn) xnn_qu8_vaddc_minmax_ukernel__sse2_mul16_ld64_u8;
      qu8_vadd_config.minmax.ropc_ukernel = (xnn_vbinary_ukernel_fn) xnn_qu8_vaddc_minmax_ukernel__sse2_mul16_ld64_u8;
      qu8_vadd_config.init.qu8_add = xnn_init_qu8_add_minmax_sse2_params;
      qu8_vadd_config.minmax.element_tile = 8;
    }
  #elif XNN_ARCH_WASMSIMD || XNN_ARCH_WASMRELAXEDSIMD
    qu8_vadd_config.minmax.op_ukernel = (xnn_vbinary_ukernel_fn) xnn_qu8_vadd_minmax_ukernel__wasmsimd_u32;
    qu8_vadd_config.minmax.opc_ukernel = (xnn_vbinary_ukernel_fn) xnn_qu8_vaddc_minmax_ukernel__wasmsimd_u32;
    qu8_vadd_config.minmax.ropc_ukernel = (xnn_vbinary_ukernel_fn) xnn_qu8_vaddc_minmax_ukernel__wasmsimd_u32;
    qu8_vadd_config.init.qu8_add = xnn_init_qu8_add_minmax_wasmsimd_params;
    qu8_vadd_config.minmax.element_tile = 32;
  #else
    qu8_vadd_config.minmax.op_ukernel = (xnn_vbinary_ukernel_fn) xnn_qu8_vadd_minmax_ukernel__scalar_u4;
    qu8_vadd_config.minmax.opc_ukernel = (xnn_vbinary_ukernel_fn) xnn_qu8_vaddc_minmax_ukernel__scalar_u4;
    qu8_vadd_config.minmax.ropc_ukernel = (xnn_vbinary_ukernel_fn) xnn_qu8_vaddc_minmax_ukernel__scalar_u4;
    qu8_vadd_config.init.qu8_add = xnn_init_qu8_add_minmax_scalar_params;
    qu8_vadd_config.minmax.element_tile = 4;
  #endif
}

static void init_qu8_vmul_config(void) {
  #if XNN_ARCH_ARM
    const struct xnn_hardware_config* hardware_config = xnn_init_hardware_config();
    assert(hardware_config != NULL);
    if (hardware_config->use_arm_neon){
      qu8_vmul_config.minmax.op_ukernel = (xnn_vbinary_ukernel_fn) xnn_qu8_vmul_minmax_rndnu_ukernel__neon_ld64_u16;
      qu8_vmul_config.minmax.opc_ukernel = (xnn_vbinary_ukernel_fn) xnn_qu8_vmulc_minmax_rndnu_ukernel__neon_ld64_u16;
      qu8_vmul_config.minmax.ropc_ukernel = (xnn_vbinary_ukernel_fn) xnn_qu8_vmulc_minmax_rndnu_ukernel__neon_ld64_u16;
      qu8_vmul_config.init.qu8_mul = xnn_init_qu8_mul_minmax_rndnu_neon_params;
      qu8_vmul_config.minmax.element_tile = 16;
    } else if (!XNN_PLATFORM_MOBILE) {
      qu8_vmul_config.minmax.op_ukernel = (xnn_vbinary_ukernel_fn) xnn_qu8_vmul_minmax_fp32_ukernel__scalar_u4;
      qu8_vmul_config.minmax.opc_ukernel = (xnn_vbinary_ukernel_fn) xnn_qu8_vmulc_minmax_fp32_ukernel__scalar_u4;
      qu8_vmul_config.minmax.ropc_ukernel = (xnn_vbinary_ukernel_fn) xnn_qu8_vmulc_minmax_fp32_ukernel__scalar_u4;
      qu8_vmul_config.init.qu8_mul = xnn_init_qu8_mul_minmax_fp32_scalar_params;
      qu8_vmul_config.minmax.element_tile = 4;
    }
  #elif XNN_ARCH_ARM64
    qu8_vmul_config.minmax.op_ukernel = (xnn_vbinary_ukernel_fn) xnn_qu8_vmul_minmax_rndnu_ukernel__neon_ld64_u16;
    qu8_vmul_config.minmax.opc_ukernel = (xnn_vbinary_ukernel_fn) xnn_qu8_vmulc_minmax_rndnu_ukernel__neon_ld64_u16;
    qu8_vmul_config.minmax.ropc_ukernel = (xnn_vbinary_ukernel_fn) xnn_qu8_vmulc_minmax_rndnu_ukernel__neon_ld64_u16;
    qu8_vmul_config.init.qu8_mul = xnn_init_qu8_mul_minmax_rndnu_neon_params;
    qu8_vmul_config.minmax.element_tile = 16;
  #elif XNN_ARCH_X86 || XNN_ARCH_X86_64
    const struct xnn_hardware_config* hardware_config = xnn_init_hardware_config();
    assert(hardware_config != NULL);
    if (hardware_config->use_x86_avx) {
      qu8_vmul_config.minmax.op_ukernel = (xnn_vbinary_ukernel_fn) xnn_qu8_vmul_minmax_fp32_ukernel__avx_mul16_ld64_u16;
      qu8_vmul_config.minmax.opc_ukernel = (xnn_vbinary_ukernel_fn) xnn_qu8_vmulc_minmax_fp32_ukernel__avx_mul16_ld64_u16;
      qu8_vmul_config.minmax.ropc_ukernel = (xnn_vbinary_ukernel_fn) xnn_qu8_vmulc_minmax_fp32_ukernel__avx_mul16_ld64_u16;
      qu8_vmul_config.init.qu8_mul = xnn_init_qu8_mul_minmax_fp32_sse2_params;
      qu8_vmul_config.minmax.element_tile = 16;
    } else if (hardware_config->use_x86_sse4_1) {
      qu8_vmul_config.minmax.op_ukernel = (xnn_vbinary_ukernel_fn) xnn_qu8_vmul_minmax_fp32_ukernel__sse41_mul16_ld64_u16;
      qu8_vmul_config.minmax.opc_ukernel = (xnn_vbinary_ukernel_fn) xnn_qu8_vmulc_minmax_fp32_ukernel__sse41_mul16_ld64_u16;
      qu8_vmul_config.minmax.ropc_ukernel = (xnn_vbinary_ukernel_fn) xnn_qu8_vmulc_minmax_fp32_ukernel__sse41_mul16_ld64_u16;
      qu8_vmul_config.init.qu8_mul = xnn_init_qu8_mul_minmax_fp32_sse2_params;
      qu8_vmul_config.minmax.element_tile = 16;
    } else {
      qu8_vmul_config.minmax.op_ukernel = (xnn_vbinary_ukernel_fn) xnn_qu8_vmul_minmax_fp32_ukernel__sse2_mul16_ld64_u8;
      qu8_vmul_config.minmax.opc_ukernel = (xnn_vbinary_ukernel_fn) xnn_qu8_vmulc_minmax_fp32_ukernel__sse2_mul16_ld64_u8;
      qu8_vmul_config.minmax.ropc_ukernel = (xnn_vbinary_ukernel_fn) xnn_qu8_vmulc_minmax_fp32_ukernel__sse2_mul16_ld64_u8;
      qu8_vmul_config.init.qu8_mul = xnn_init_qu8_mul_minmax_fp32_sse2_params;
      qu8_vmul_config.minmax.element_tile = 8;
    }
  #elif XNN_ARCH_WASMSIMD || XNN_ARCH_WASMRELAXEDSIMD
    qu8_vmul_config.minmax.op_ukernel = (xnn_vbinary_ukernel_fn) xnn_qu8_vmul_minmax_fp32_ukernel__wasmsimd_mul32_ld64_u8;
    qu8_vmul_config.minmax.opc_ukernel = (xnn_vbinary_ukernel_fn) xnn_qu8_vmulc_minmax_fp32_ukernel__wasmsimd_mul32_ld64_u8;
    qu8_vmul_config.minmax.ropc_ukernel = (xnn_vbinary_ukernel_fn) xnn_qu8_vmulc_minmax_fp32_ukernel__wasmsimd_mul32_ld64_u8;
    qu8_vmul_config.init.qu8_mul = xnn_init_qu8_mul_minmax_fp32_wasmsimd_params;
    qu8_vmul_config.minmax.element_tile = 8;
  #elif XNN_ARCH_RISCV && XNN_ENABLE_RISCV_VECTOR
    qu8_vmul_config.minmax.op_ukernel = (xnn_vbinary_ukernel_fn) xnn_qu8_vmul_minmax_fp32_ukernel__rvv_u2v;
    qu8_vmul_config.minmax.opc_ukernel = (xnn_vbinary_ukernel_fn) xnn_qu8_vmulc_minmax_fp32_ukernel__rvv_u2v;
    qu8_vmul_config.minmax.ropc_ukernel = (xnn_vbinary_ukernel_fn) xnn_qu8_vmulc_minmax_fp32_ukernel__rvv_u2v;
    qu8_vmul_config.init.qu8_mul = xnn_init_qu8_mul_minmax_fp32_scalar_params;
    qu8_vmul_config.minmax.element_tile = 2;
  #else
    qu8_vmul_config.minmax.op_ukernel = (xnn_vbinary_ukernel_fn) xnn_qu8_vmul_minmax_fp32_ukernel__scalar_u4;
    qu8_vmul_config.minmax.opc_ukernel = (xnn_vbinary_ukernel_fn) xnn_qu8_vmulc_minmax_fp32_ukernel__scalar_u4;
    qu8_vmul_config.minmax.ropc_ukernel = (xnn_vbinary_ukernel_fn) xnn_qu8_vmulc_minmax_fp32_ukernel__scalar_u4;
    qu8_vmul_config.init.qu8_mul = xnn_init_qu8_mul_minmax_fp32_scalar_params;
    qu8_vmul_config.minmax.element_tile = 4;
  #endif
}

<<<<<<< HEAD
#if XNN_PLATFORM_WINDOWS
  static BOOL CALLBACK init_f16_vadd_config_windows(PINIT_ONCE init_once, PVOID parameter, PVOID* context) {
    init_f16_vadd_config();
    return TRUE;
  }

  static BOOL CALLBACK init_f16_vdiv_config_windows(PINIT_ONCE init_once, PVOID parameter, PVOID* context) {
    init_f16_vdiv_config();
    return TRUE;
  }

  static BOOL CALLBACK init_f16_vmax_config_windows(PINIT_ONCE init_once, PVOID parameter, PVOID* context) {
    init_f16_vmax_config();
    return TRUE;
  }

  static BOOL CALLBACK init_f16_vmin_config_windows(PINIT_ONCE init_once, PVOID parameter, PVOID* context) {
    init_f16_vmin_config();
    return TRUE;
  }

  static BOOL CALLBACK init_f16_vmul_config_windows(PINIT_ONCE init_once, PVOID parameter, PVOID* context) {
    init_f16_vmul_config();
    return TRUE;
  }

  static BOOL CALLBACK init_f16_vsub_config_windows(PINIT_ONCE init_once, PVOID parameter, PVOID* context) {
    init_f16_vsub_config();
    return TRUE;
  }

  static BOOL CALLBACK init_f16_vsqrdiff_config_windows(PINIT_ONCE init_once, PVOID parameter, PVOID* context) {
    init_f16_vsqrdiff_config();
    return TRUE;
  }

  static BOOL CALLBACK init_f32_vadd_config_windows(PINIT_ONCE init_once, PVOID parameter, PVOID* context) {
    init_f32_vadd_config();
    return TRUE;
  }

  static BOOL CALLBACK init_f32_vcopysign_config_windows(PINIT_ONCE init_once, PVOID parameter, PVOID* context) {
    init_f32_vcopysign_config();
    return TRUE;
  }

  static BOOL CALLBACK init_f32_vrem_config_windows(PINIT_ONCE init_once, PVOID parameter, PVOID* context) {
    init_f32_vrem_config();
    return TRUE;
  }

  static BOOL CALLBACK init_s32_vmul_config_windows(PINIT_ONCE init_once, PVOID parameter, PVOID* context) {
    init_s32_vmul_config();
    return TRUE;
  }

  static BOOL CALLBACK init_f32_vdiv_config_windows(PINIT_ONCE init_once, PVOID parameter, PVOID* context) {
    init_f32_vdiv_config();
    return TRUE;
  }

  static BOOL CALLBACK init_f32_vmax_config_windows(PINIT_ONCE init_once, PVOID parameter, PVOID* context) {
    init_f32_vmax_config();
    return TRUE;
  }

  static BOOL CALLBACK init_f32_vmin_config_windows(PINIT_ONCE init_once, PVOID parameter, PVOID* context) {
    init_f32_vmin_config();
    return TRUE;
  }

  static BOOL CALLBACK init_f32_vmul_config_windows(PINIT_ONCE init_once, PVOID parameter, PVOID* context) {
    init_f32_vmul_config();
    return TRUE;
  }

  static BOOL CALLBACK init_f32_vsub_config_windows(PINIT_ONCE init_once, PVOID parameter, PVOID* context) {
    init_f32_vsub_config();
    return TRUE;
  }

  static BOOL CALLBACK init_f32_vsqrdiff_config_windows(PINIT_ONCE init_once, PVOID parameter, PVOID* context) {
    init_f32_vsqrdiff_config();
    return TRUE;
  }

  static BOOL CALLBACK init_qs8_vadd_config_windows(PINIT_ONCE init_once, PVOID parameter, PVOID* context) {
    init_qs8_vadd_config();
    return TRUE;
  }

  static BOOL CALLBACK init_qs8_vmul_config_windows(PINIT_ONCE init_once, PVOID parameter, PVOID* context) {
    init_qs8_vmul_config();
    return TRUE;
  }

  static BOOL CALLBACK init_qu8_vadd_config_windows(PINIT_ONCE init_once, PVOID parameter, PVOID* context) {
    init_qu8_vadd_config();
    return TRUE;
  }

  static BOOL CALLBACK init_qu8_vmul_config_windows(PINIT_ONCE init_once, PVOID parameter, PVOID* context) {
    init_qu8_vmul_config();
    return TRUE;
  }
#endif

=======
>>>>>>> 6ac9c91b
const struct xnn_binary_elementwise_config* xnn_init_f16_vadd_config() {
  const struct xnn_hardware_config* hardware_config = xnn_init_hardware_config();
  if (hardware_config == NULL || !xnn_is_f16_compatible_config(hardware_config)) {
    return NULL;
  }
  XNN_INIT_ONCE(f16_vadd);
  return &f16_vadd_config;
}

const struct xnn_binary_elementwise_config* xnn_init_f16_vdiv_config() {
  const struct xnn_hardware_config* hardware_config = xnn_init_hardware_config();
  if (hardware_config == NULL || !xnn_is_f16_compatible_config(hardware_config)) {
    return NULL;
  }
  XNN_INIT_ONCE(f16_vdiv);
  return &f16_vdiv_config;
}

const struct xnn_binary_elementwise_config* xnn_init_f16_vmax_config() {
  const struct xnn_hardware_config* hardware_config = xnn_init_hardware_config();
  if (hardware_config == NULL || !xnn_is_f16_compatible_config(hardware_config)) {
    return NULL;
  }
  XNN_INIT_ONCE(f16_vmax);
  return &f16_vmax_config;
}

const struct xnn_binary_elementwise_config* xnn_init_f16_vmin_config() {
  const struct xnn_hardware_config* hardware_config = xnn_init_hardware_config();
  if (hardware_config == NULL || !xnn_is_f16_compatible_config(hardware_config)) {
    return NULL;
  }
  XNN_INIT_ONCE(f16_vmin);
  return &f16_vmin_config;
}

const struct xnn_binary_elementwise_config* xnn_init_f16_vmul_config() {
  const struct xnn_hardware_config* hardware_config = xnn_init_hardware_config();
  if (hardware_config == NULL || !xnn_is_f16_compatible_config(hardware_config)) {
    return NULL;
  }
  XNN_INIT_ONCE(f16_vmul);
  return &f16_vmul_config;
}

const struct xnn_binary_elementwise_config* xnn_init_f16_vsub_config() {
  const struct xnn_hardware_config* hardware_config = xnn_init_hardware_config();
  if (hardware_config == NULL || !xnn_is_f16_compatible_config(hardware_config)) {
    return NULL;
  }
  XNN_INIT_ONCE(f16_vsub);
  return &f16_vsub_config;
}

const struct xnn_binary_elementwise_config* xnn_init_f16_vsqrdiff_config() {
  const struct xnn_hardware_config* hardware_config = xnn_init_hardware_config();
  if (hardware_config == NULL || !xnn_is_f16_compatible_config(hardware_config)) {
    return NULL;
  }
  XNN_INIT_ONCE(f16_vsqrdiff);
  return &f16_vsqrdiff_config;
}

const struct xnn_binary_elementwise_config* xnn_init_f32_vadd_config() {
  const struct xnn_hardware_config* hardware_config = xnn_init_hardware_config();
  if (hardware_config == NULL) {
    return NULL;
  }
  XNN_INIT_ONCE(f32_vadd);
  return &f32_vadd_config;
}

const struct xnn_binary_elementwise_config* xnn_init_f32_vcopysign_config() {
  const struct xnn_hardware_config* hardware_config = xnn_init_hardware_config();
  if (hardware_config == NULL) {
    return NULL;
  }
  XNN_INIT_ONCE(f32_vcopysign);
  return &f32_vcopysign_config;
}

const struct xnn_binary_elementwise_config* xnn_init_f32_vrem_config() {
  const struct xnn_hardware_config* hardware_config = xnn_init_hardware_config();
  if (hardware_config == NULL) {
    return NULL;
  }
  #if XNN_PLATFORM_WINDOWS
    InitOnceExecuteOnce(&init_guard_f32_vrem, &init_f32_vrem_config_windows, NULL, NULL);
  #else
    pthread_once(&init_guard_f32_vrem, &init_f32_vrem_config);
  #endif
  return &f32_vrem_config;
}

const struct xnn_binary_elementwise_config* xnn_init_s32_vmul_config() {
  const struct xnn_hardware_config* hardware_config = xnn_init_hardware_config();
  if (hardware_config == NULL) {
    return NULL;
  }
  XNN_INIT_ONCE(s32_vmul);
  return &s32_vmul_config;
}

const struct xnn_binary_elementwise_config* xnn_init_f32_vdiv_config() {
  const struct xnn_hardware_config* hardware_config = xnn_init_hardware_config();
  if (hardware_config == NULL) {
    return NULL;
  }
  XNN_INIT_ONCE(f32_vdiv);
  return &f32_vdiv_config;
}

const struct xnn_binary_elementwise_config* xnn_init_f32_vmax_config() {
  const struct xnn_hardware_config* hardware_config = xnn_init_hardware_config();
  if (hardware_config == NULL) {
    return NULL;
  }
  XNN_INIT_ONCE(f32_vmax);
  return &f32_vmax_config;
}

const struct xnn_binary_elementwise_config* xnn_init_f32_vmin_config() {
  const struct xnn_hardware_config* hardware_config = xnn_init_hardware_config();
  if (hardware_config == NULL) {
    return NULL;
  }
  XNN_INIT_ONCE(f32_vmin);
  return &f32_vmin_config;
}

const struct xnn_binary_elementwise_config* xnn_init_f32_vmul_config() {
  const struct xnn_hardware_config* hardware_config = xnn_init_hardware_config();
  if (hardware_config == NULL) {
    return NULL;
  }
  XNN_INIT_ONCE(f32_vmul);
  return &f32_vmul_config;
}

const struct xnn_binary_elementwise_config* xnn_init_f32_vsub_config() {
  const struct xnn_hardware_config* hardware_config = xnn_init_hardware_config();
  if (hardware_config == NULL) {
    return NULL;
  }
  XNN_INIT_ONCE(f32_vsub);
  return &f32_vsub_config;
}

const struct xnn_binary_elementwise_config* xnn_init_f32_vsqrdiff_config() {
  const struct xnn_hardware_config* hardware_config = xnn_init_hardware_config();
  if (hardware_config == NULL) {
    return NULL;
  }
  XNN_INIT_ONCE(f32_vsqrdiff);
  return &f32_vsqrdiff_config;
}

const struct xnn_binary_elementwise_config* xnn_init_qs8_vadd_config() {
  const struct xnn_hardware_config* hardware_config = xnn_init_hardware_config();
  if (hardware_config == NULL) {
    return NULL;
  }
  XNN_INIT_ONCE(qs8_vadd);
  return &qs8_vadd_config;
}

const struct xnn_binary_elementwise_config* xnn_init_qs8_vmul_config() {
  const struct xnn_hardware_config* hardware_config = xnn_init_hardware_config();
  if (hardware_config == NULL) {
    return NULL;
  }
  XNN_INIT_ONCE(qs8_vmul);
  return &qs8_vmul_config;
}

const struct xnn_binary_elementwise_config* xnn_init_qu8_vadd_config() {
  const struct xnn_hardware_config* hardware_config = xnn_init_hardware_config();
  if (hardware_config == NULL) {
    return NULL;
  }
  XNN_INIT_ONCE(qu8_vadd);
  return &qu8_vadd_config;
}

const struct xnn_binary_elementwise_config* xnn_init_qu8_vmul_config() {
  const struct xnn_hardware_config* hardware_config = xnn_init_hardware_config();
  if (hardware_config == NULL) {
    return NULL;
  }
  XNN_INIT_ONCE(qu8_vmul);
  return &qu8_vmul_config;
}<|MERGE_RESOLUTION|>--- conflicted
+++ resolved
@@ -40,53 +40,6 @@
 static struct xnn_binary_elementwise_config qu8_vadd_config = {0};
 static struct xnn_binary_elementwise_config qu8_vmul_config = {0};
 
-<<<<<<< HEAD
-#if XNN_PLATFORM_WINDOWS
-  static INIT_ONCE init_guard_f16_vadd = INIT_ONCE_STATIC_INIT;
-  static INIT_ONCE init_guard_f16_vdiv = INIT_ONCE_STATIC_INIT;
-  static INIT_ONCE init_guard_f16_vmax = INIT_ONCE_STATIC_INIT;
-  static INIT_ONCE init_guard_f16_vmin = INIT_ONCE_STATIC_INIT;
-  static INIT_ONCE init_guard_f16_vmul = INIT_ONCE_STATIC_INIT;
-  static INIT_ONCE init_guard_f16_vsub = INIT_ONCE_STATIC_INIT;
-  static INIT_ONCE init_guard_f16_vsqrdiff = INIT_ONCE_STATIC_INIT;
-  static INIT_ONCE init_guard_f32_vadd = INIT_ONCE_STATIC_INIT;
-  static INIT_ONCE init_guard_f32_vcopysign = INIT_ONCE_STATIC_INIT;
-  static INIT_ONCE init_guard_f32_vdiv = INIT_ONCE_STATIC_INIT;
-  static INIT_ONCE init_guard_f32_vmax = INIT_ONCE_STATIC_INIT;
-  static INIT_ONCE init_guard_f32_vmin = INIT_ONCE_STATIC_INIT;
-  static INIT_ONCE init_guard_f32_vmul = INIT_ONCE_STATIC_INIT;
-  static INIT_ONCE init_guard_f32_vrem = INIT_ONCE_STATIC_INIT;
-  static INIT_ONCE init_guard_f32_vsub = INIT_ONCE_STATIC_INIT;
-  static INIT_ONCE init_guard_f32_vsqrdiff = INIT_ONCE_STATIC_INIT;
-  static INIT_ONCE init_guard_s32_vmul = INIT_ONCE_STATIC_INIT;
-  static INIT_ONCE init_guard_qs8_vadd = INIT_ONCE_STATIC_INIT;
-  static INIT_ONCE init_guard_qs8_vmul = INIT_ONCE_STATIC_INIT;
-  static INIT_ONCE init_guard_qu8_vadd = INIT_ONCE_STATIC_INIT;
-  static INIT_ONCE init_guard_qu8_vmul = INIT_ONCE_STATIC_INIT;
-#else
-  static pthread_once_t init_guard_f16_vadd = PTHREAD_ONCE_INIT;
-  static pthread_once_t init_guard_f16_vdiv = PTHREAD_ONCE_INIT;
-  static pthread_once_t init_guard_f16_vmax = PTHREAD_ONCE_INIT;
-  static pthread_once_t init_guard_f16_vmin = PTHREAD_ONCE_INIT;
-  static pthread_once_t init_guard_f16_vmul = PTHREAD_ONCE_INIT;
-  static pthread_once_t init_guard_f16_vsub = PTHREAD_ONCE_INIT;
-  static pthread_once_t init_guard_f16_vsqrdiff = PTHREAD_ONCE_INIT;
-  static pthread_once_t init_guard_f32_vadd = PTHREAD_ONCE_INIT;
-  static pthread_once_t init_guard_f32_vcopysign = PTHREAD_ONCE_INIT;
-  static pthread_once_t init_guard_f32_vdiv = PTHREAD_ONCE_INIT;
-  static pthread_once_t init_guard_f32_vmax = PTHREAD_ONCE_INIT;
-  static pthread_once_t init_guard_f32_vmin = PTHREAD_ONCE_INIT;
-  static pthread_once_t init_guard_f32_vmul = PTHREAD_ONCE_INIT;
-  static pthread_once_t init_guard_f32_vrem = PTHREAD_ONCE_INIT;
-  static pthread_once_t init_guard_f32_vsub = PTHREAD_ONCE_INIT;
-  static pthread_once_t init_guard_f32_vsqrdiff = PTHREAD_ONCE_INIT;
-  static pthread_once_t init_guard_s32_vmul = PTHREAD_ONCE_INIT;
-  static pthread_once_t init_guard_qs8_vadd = PTHREAD_ONCE_INIT;
-  static pthread_once_t init_guard_qs8_vmul = PTHREAD_ONCE_INIT;
-  static pthread_once_t init_guard_qu8_vadd = PTHREAD_ONCE_INIT;
-  static pthread_once_t init_guard_qu8_vmul = PTHREAD_ONCE_INIT;
-#endif
-=======
 XNN_INIT_ONCE_GUARD(f16_vadd);
 XNN_INIT_ONCE_GUARD(f16_vdiv);
 XNN_INIT_ONCE_GUARD(f16_vmax);
@@ -100,6 +53,7 @@
 XNN_INIT_ONCE_GUARD(f32_vmax);
 XNN_INIT_ONCE_GUARD(f32_vmin);
 XNN_INIT_ONCE_GUARD(f32_vmul);
+XNN_INIT_ONCE_GUARD(f32_vrem);
 XNN_INIT_ONCE_GUARD(f32_vsub);
 XNN_INIT_ONCE_GUARD(f32_vsqrdiff);
 XNN_INIT_ONCE_GUARD(s32_vmul);
@@ -107,7 +61,6 @@
 XNN_INIT_ONCE_GUARD(qs8_vmul);
 XNN_INIT_ONCE_GUARD(qu8_vadd);
 XNN_INIT_ONCE_GUARD(qu8_vmul);
->>>>>>> 6ac9c91b
 
 
 static void init_f16_vadd_config(void) {
@@ -1410,116 +1363,6 @@
   #endif
 }
 
-<<<<<<< HEAD
-#if XNN_PLATFORM_WINDOWS
-  static BOOL CALLBACK init_f16_vadd_config_windows(PINIT_ONCE init_once, PVOID parameter, PVOID* context) {
-    init_f16_vadd_config();
-    return TRUE;
-  }
-
-  static BOOL CALLBACK init_f16_vdiv_config_windows(PINIT_ONCE init_once, PVOID parameter, PVOID* context) {
-    init_f16_vdiv_config();
-    return TRUE;
-  }
-
-  static BOOL CALLBACK init_f16_vmax_config_windows(PINIT_ONCE init_once, PVOID parameter, PVOID* context) {
-    init_f16_vmax_config();
-    return TRUE;
-  }
-
-  static BOOL CALLBACK init_f16_vmin_config_windows(PINIT_ONCE init_once, PVOID parameter, PVOID* context) {
-    init_f16_vmin_config();
-    return TRUE;
-  }
-
-  static BOOL CALLBACK init_f16_vmul_config_windows(PINIT_ONCE init_once, PVOID parameter, PVOID* context) {
-    init_f16_vmul_config();
-    return TRUE;
-  }
-
-  static BOOL CALLBACK init_f16_vsub_config_windows(PINIT_ONCE init_once, PVOID parameter, PVOID* context) {
-    init_f16_vsub_config();
-    return TRUE;
-  }
-
-  static BOOL CALLBACK init_f16_vsqrdiff_config_windows(PINIT_ONCE init_once, PVOID parameter, PVOID* context) {
-    init_f16_vsqrdiff_config();
-    return TRUE;
-  }
-
-  static BOOL CALLBACK init_f32_vadd_config_windows(PINIT_ONCE init_once, PVOID parameter, PVOID* context) {
-    init_f32_vadd_config();
-    return TRUE;
-  }
-
-  static BOOL CALLBACK init_f32_vcopysign_config_windows(PINIT_ONCE init_once, PVOID parameter, PVOID* context) {
-    init_f32_vcopysign_config();
-    return TRUE;
-  }
-
-  static BOOL CALLBACK init_f32_vrem_config_windows(PINIT_ONCE init_once, PVOID parameter, PVOID* context) {
-    init_f32_vrem_config();
-    return TRUE;
-  }
-
-  static BOOL CALLBACK init_s32_vmul_config_windows(PINIT_ONCE init_once, PVOID parameter, PVOID* context) {
-    init_s32_vmul_config();
-    return TRUE;
-  }
-
-  static BOOL CALLBACK init_f32_vdiv_config_windows(PINIT_ONCE init_once, PVOID parameter, PVOID* context) {
-    init_f32_vdiv_config();
-    return TRUE;
-  }
-
-  static BOOL CALLBACK init_f32_vmax_config_windows(PINIT_ONCE init_once, PVOID parameter, PVOID* context) {
-    init_f32_vmax_config();
-    return TRUE;
-  }
-
-  static BOOL CALLBACK init_f32_vmin_config_windows(PINIT_ONCE init_once, PVOID parameter, PVOID* context) {
-    init_f32_vmin_config();
-    return TRUE;
-  }
-
-  static BOOL CALLBACK init_f32_vmul_config_windows(PINIT_ONCE init_once, PVOID parameter, PVOID* context) {
-    init_f32_vmul_config();
-    return TRUE;
-  }
-
-  static BOOL CALLBACK init_f32_vsub_config_windows(PINIT_ONCE init_once, PVOID parameter, PVOID* context) {
-    init_f32_vsub_config();
-    return TRUE;
-  }
-
-  static BOOL CALLBACK init_f32_vsqrdiff_config_windows(PINIT_ONCE init_once, PVOID parameter, PVOID* context) {
-    init_f32_vsqrdiff_config();
-    return TRUE;
-  }
-
-  static BOOL CALLBACK init_qs8_vadd_config_windows(PINIT_ONCE init_once, PVOID parameter, PVOID* context) {
-    init_qs8_vadd_config();
-    return TRUE;
-  }
-
-  static BOOL CALLBACK init_qs8_vmul_config_windows(PINIT_ONCE init_once, PVOID parameter, PVOID* context) {
-    init_qs8_vmul_config();
-    return TRUE;
-  }
-
-  static BOOL CALLBACK init_qu8_vadd_config_windows(PINIT_ONCE init_once, PVOID parameter, PVOID* context) {
-    init_qu8_vadd_config();
-    return TRUE;
-  }
-
-  static BOOL CALLBACK init_qu8_vmul_config_windows(PINIT_ONCE init_once, PVOID parameter, PVOID* context) {
-    init_qu8_vmul_config();
-    return TRUE;
-  }
-#endif
-
-=======
->>>>>>> 6ac9c91b
 const struct xnn_binary_elementwise_config* xnn_init_f16_vadd_config() {
   const struct xnn_hardware_config* hardware_config = xnn_init_hardware_config();
   if (hardware_config == NULL || !xnn_is_f16_compatible_config(hardware_config)) {
@@ -1606,11 +1449,7 @@
   if (hardware_config == NULL) {
     return NULL;
   }
-  #if XNN_PLATFORM_WINDOWS
-    InitOnceExecuteOnce(&init_guard_f32_vrem, &init_f32_vrem_config_windows, NULL, NULL);
-  #else
-    pthread_once(&init_guard_f32_vrem, &init_f32_vrem_config);
-  #endif
+  XNN_INIT_ONCE(f32_vrem);
   return &f32_vrem_config;
 }
 
