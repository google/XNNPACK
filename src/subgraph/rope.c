--- conflicted
+++ resolved
@@ -229,19 +229,6 @@
     return status;
   }
 
-<<<<<<< HEAD
-  if (output_value->datatype != xnn_datatype_fp32) {
-    xnn_log_error(
-      "failed to define %s operator with output ID #%" PRIu32 ": unsupported Value datatype %s (%d)",
-      xnn_node_type_to_string(xnn_node_type_rope), output_id,
-      xnn_datatype_to_string(output_value->datatype), output_value->datatype);
-    return xnn_status_invalid_parameter;
-=======
-  status = xnn_subgraph_check_all_dims_match(xnn_node_type_rope, input_id, input_value, output_id, output_value);
-  if (status != xnn_status_success) {
-    return status;
-  }
-
   enum xnn_compute_type compute_type = xnn_compute_type_invalid;
   switch (output_value->datatype) {
     case xnn_datatype_fp16:
@@ -256,7 +243,6 @@
         xnn_node_type_to_string(xnn_node_type_rope), output_id,
         xnn_datatype_to_string(output_value->datatype), output_value->datatype);
       return xnn_status_invalid_parameter;
->>>>>>> b629b657
   }
 
   status = xnn_subgraph_check_datatype_matches(xnn_node_type_subtract, input_id, input_value, output_id, output_value);
