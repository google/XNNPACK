#include <math.h>
#include <stddef.h>
#include <stdint.h>

#include "xnnpack.h"
#include "xnnpack/subgraph.h"

enum xnn_status xnn_define_add2(xnn_subgraph_t subgraph, float output_min,
                                float output_max, uint32_t input1_id,
                                uint32_t input2_id, uint32_t output_id,
                                uint32_t flags) {
  struct xnn_binary_params params;
  params.output_min = output_min;
  params.output_max = output_max;
  return xnn_define_binary(subgraph, xnn_binary_add, &params, input1_id,
                           input2_id, output_id, flags);
}

enum xnn_status xnn_define_subtract(xnn_subgraph_t subgraph, float output_min,
                                    float output_max, uint32_t input1_id,
                                    uint32_t input2_id, uint32_t output_id,
                                    uint32_t flags) {
  struct xnn_binary_params params;
  params.output_min = output_min;
  params.output_max = output_max;
  return xnn_define_binary(subgraph, xnn_binary_subtract, &params, input1_id,
                           input2_id, output_id, flags);
}

enum xnn_status xnn_define_multiply2(xnn_subgraph_t subgraph, float output_min,
                                     float output_max, uint32_t input1_id,
                                     uint32_t input2_id, uint32_t output_id,
                                     uint32_t flags) {
  struct xnn_binary_params params;
  params.output_min = output_min;
  params.output_max = output_max;
  return xnn_define_binary(subgraph, xnn_binary_multiply, &params, input1_id,
                           input2_id, output_id, flags);
}

enum xnn_status xnn_define_divide(xnn_subgraph_t subgraph, float output_min,
                                  float output_max, uint32_t input1_id,
                                  uint32_t input2_id, uint32_t output_id,
                                  uint32_t flags) {
  struct xnn_binary_params params;
  params.output_min = output_min;
  params.output_max = output_max;
  return xnn_define_binary(subgraph, xnn_binary_divide, &params, input1_id,
                           input2_id, output_id, flags);
}

enum xnn_status xnn_define_maximum2(xnn_subgraph_t subgraph, uint32_t input1_id,
                                    uint32_t input2_id, uint32_t output_id,
                                    uint32_t flags) {
  return xnn_define_binary(subgraph, xnn_binary_maximum, NULL, input1_id,
                           input2_id, output_id, flags);
}

enum xnn_status xnn_define_minimum2(xnn_subgraph_t subgraph, uint32_t input1_id,
                                    uint32_t input2_id, uint32_t output_id,
                                    uint32_t flags) {
  return xnn_define_binary(subgraph, xnn_binary_minimum, NULL, input1_id,
                           input2_id, output_id, flags);
}

enum xnn_status xnn_define_squared_difference(xnn_subgraph_t subgraph,
                                              uint32_t input1_id,
                                              uint32_t input2_id,
                                              uint32_t output_id,
                                              uint32_t flags) {
  return xnn_define_binary(subgraph, xnn_binary_squared_difference, NULL,
                           input1_id, input2_id, output_id, flags);
}

enum xnn_status xnn_define_copysign(xnn_subgraph_t subgraph, uint32_t input1_id,
                                    uint32_t input2_id, uint32_t output_id,
                                    uint32_t flags) {
  return xnn_define_binary(subgraph, xnn_binary_copysign, NULL, input1_id,
                           input2_id, output_id, flags);
}

enum xnn_status xnn_define_prelu(xnn_subgraph_t subgraph, uint32_t input1_id,
                                 uint32_t input2_id, uint32_t output_id,
                                 uint32_t flags) {
  return xnn_define_binary(subgraph, xnn_binary_prelu, NULL,
                           input1_id, input2_id, output_id, flags);
}

enum xnn_status xnn_define_static_mean(xnn_subgraph_t subgraph,
                                       size_t num_reduction_axes,
                                       const size_t* reduction_axes,
                                       uint32_t input_id, uint32_t output_id,
                                       uint32_t flags) {
  return xnn_define_static_reduce(subgraph, xnn_reduce_mean, num_reduction_axes,
                                  reduction_axes, input_id, output_id, flags);
}

enum xnn_status xnn_define_global_average_pooling_1d(
  xnn_subgraph_t subgraph,
  float output_min,
  float output_max,
  uint32_t input_id,
  uint32_t output_id,
  uint32_t flags)
{
  const struct xnn_value* input_value = &subgraph->values[input_id];

  size_t reduction_axes[XNN_MAX_TENSOR_DIMS];

  reduction_axes[0] = input_value->shape.num_dims - 2;

  enum xnn_status status = (xnn_define_static_reduce(
    subgraph, xnn_reduce_mean, 1, reduction_axes, input_id,
    output_id, flags));

  if (status != xnn_status_success) {
    return status;
  }

  if (output_min != -INFINITY || output_max != INFINITY) {
    return xnn_insert_clamp_node(subgraph, output_min, output_max,
                                 &subgraph->nodes[subgraph->num_nodes - 1]);
  }

  return xnn_status_success;
}

enum xnn_status xnn_define_global_average_pooling_2d(
  xnn_subgraph_t subgraph,
  float output_min,
  float output_max,
  uint32_t input_id,
  uint32_t output_id,
  uint32_t flags)
{
  const struct xnn_value* input_value = &subgraph->values[input_id];

  size_t reduction_axes[XNN_MAX_TENSOR_DIMS];

  reduction_axes[0] = input_value->shape.num_dims - 3;
  reduction_axes[1] = input_value->shape.num_dims - 2;

  enum xnn_status status = xnn_define_static_reduce(
    subgraph, xnn_reduce_mean, 2, reduction_axes, input_id,
    output_id, flags);

  if (status != xnn_status_success) {
    return status;
  }

  if (output_min != -INFINITY || output_max != INFINITY) {
    return xnn_insert_clamp_node(subgraph, output_min, output_max,
                                 &subgraph->nodes[subgraph->num_nodes - 1]);
  }

  return xnn_status_success;
}

enum xnn_status xnn_define_global_sum_pooling_1d(
  xnn_subgraph_t subgraph,
  float output_min,
  float output_max,
  uint32_t input_id,
  uint32_t output_id,
  uint32_t flags)
{
  const struct xnn_value* input_value = &subgraph->values[input_id];
  size_t reduction_axes[XNN_MAX_TENSOR_DIMS];
  reduction_axes[0] = input_value->shape.num_dims - 2;

  enum xnn_status status = xnn_define_static_reduce(
    subgraph, xnn_reduce_sum, 1, reduction_axes, input_id,
    output_id, flags);

  if (status != xnn_status_success) {
    return status;
  }

  if (output_min != -INFINITY || output_max != INFINITY) {
    return xnn_insert_clamp_node(subgraph, output_min, output_max,
                                 &subgraph->nodes[subgraph->num_nodes - 1]);
  }

  return xnn_status_success;
}

enum xnn_status xnn_define_global_sum_pooling_2d(
  xnn_subgraph_t subgraph,
  float output_min,
  float output_max,
  uint32_t input_id,
  uint32_t output_id,
  uint32_t flags)
{
  const struct xnn_value* input_value = &subgraph->values[input_id];
  size_t reduction_axes[XNN_MAX_TENSOR_DIMS];
  reduction_axes[0] = input_value->shape.num_dims - 3;
  reduction_axes[1] = input_value->shape.num_dims - 2;

  enum xnn_status status = xnn_define_static_reduce(
    subgraph, xnn_reduce_sum, 2, reduction_axes, input_id,
    output_id, flags);

  if (status != xnn_status_success) {
    return status;
  }

  if (output_min != -INFINITY || output_max != INFINITY) {
    return xnn_insert_clamp_node(subgraph, output_min, output_max,
                                 &subgraph->nodes[subgraph->num_nodes - 1]);
  }

  return xnn_status_success;
}

enum xnn_status xnn_define_convert(xnn_subgraph_t subgraph, uint32_t input_id,
                                   uint32_t output_id, uint32_t flags) {
  return xnn_define_unary(subgraph, xnn_unary_convert, NULL, input_id, output_id,
                          flags);
}

enum xnn_status xnn_define_abs(xnn_subgraph_t subgraph, uint32_t input_id,
                               uint32_t output_id, uint32_t flags) {
  return xnn_define_unary(subgraph, xnn_unary_abs, NULL, input_id, output_id, 
                          flags);
}

enum xnn_status xnn_define_bankers_rounding(xnn_subgraph_t subgraph,
                                            uint32_t input_id,
                                            uint32_t output_id,
                                            uint32_t flags) {
  return xnn_define_unary(subgraph, xnn_unary_bankers_rounding, NULL, input_id,
                          output_id, flags);
}

enum xnn_status xnn_define_ceiling(xnn_subgraph_t subgraph, uint32_t input_id,
                                   uint32_t output_id, uint32_t flags) {
  return xnn_define_unary(subgraph, xnn_unary_ceiling, NULL, input_id, output_id,
                          flags);
}

enum xnn_status xnn_define_clamp(xnn_subgraph_t subgraph, float output_min,
                                 float output_max, uint32_t input_id,
                                 uint32_t output_id, uint32_t flags) {
  union xnn_unary_params params;
  params.clamp.min = output_min;
  params.clamp.max = output_max;
  return xnn_define_unary(subgraph, xnn_unary_clamp, &params, input_id, output_id,
                          flags);
}

enum xnn_status xnn_define_elu(xnn_subgraph_t subgraph, float alpha,
                               uint32_t input_id, uint32_t output_id,
                               uint32_t flags) {
  union xnn_unary_params params;
  params.elu.alpha = alpha;
  return xnn_define_unary(subgraph, xnn_unary_elu, &params, input_id, output_id,
                          flags);
}

enum xnn_status xnn_define_exp(xnn_subgraph_t subgraph, uint32_t input_id,
                               uint32_t output_id, uint32_t flags) {
  return xnn_define_unary(subgraph, xnn_unary_exp, NULL, input_id, output_id,
                          flags);
}

enum xnn_status xnn_define_floor(xnn_subgraph_t subgraph, uint32_t input_id,
                                 uint32_t output_id, uint32_t flags) {
  return xnn_define_unary(subgraph, xnn_unary_floor, NULL, input_id, output_id,
                          flags);
}

enum xnn_status xnn_define_gelu(xnn_subgraph_t subgraph, uint32_t input_id,
                                uint32_t output_id, uint32_t flags) {
  return xnn_define_unary(subgraph, xnn_unary_gelu, NULL, input_id, output_id,
                          flags);
}

enum xnn_status xnn_define_hardswish(xnn_subgraph_t subgraph, uint32_t input_id,
                                     uint32_t output_id, uint32_t flags) {
  return xnn_define_unary(subgraph, xnn_unary_hardswish, NULL, input_id, output_id,
                          flags);
}

enum xnn_status xnn_define_leaky_relu(xnn_subgraph_t subgraph,
                                      float negative_slope, uint32_t input_id,
                                      uint32_t output_id, uint32_t flags) {
  union xnn_unary_params params;
  params.leaky_relu.negative_slope = negative_slope;
  return xnn_define_unary(subgraph, xnn_unary_leaky_relu, &params, input_id, output_id,
                          flags);
}

enum xnn_status xnn_define_log(xnn_subgraph_t subgraph, uint32_t input_id,
                               uint32_t output_id, uint32_t flags) {
  return xnn_define_unary(subgraph, xnn_unary_log, NULL, input_id, output_id,
                          flags);
}

enum xnn_status xnn_define_negate(xnn_subgraph_t subgraph, uint32_t input_id,
                                  uint32_t output_id, uint32_t flags) {
  return xnn_define_unary(subgraph, xnn_unary_negate, NULL, input_id, output_id,
                          flags);
}

enum xnn_status xnn_define_sigmoid(xnn_subgraph_t subgraph, uint32_t input_id,
                                   uint32_t output_id, uint32_t flags) {
  return xnn_define_unary(subgraph, xnn_unary_sigmoid, NULL, input_id, output_id,
                          flags);
}

enum xnn_status xnn_define_square(xnn_subgraph_t subgraph, uint32_t input_id,
                                  uint32_t output_id, uint32_t flags) {
  return xnn_define_unary(subgraph, xnn_unary_square, NULL, input_id, output_id,
                          flags);
}

enum xnn_status xnn_define_square_root(xnn_subgraph_t subgraph,
                                       uint32_t input_id, uint32_t output_id,
                                       uint32_t flags) {
  return xnn_define_unary(subgraph, xnn_unary_square_root, NULL, input_id, output_id,
                          flags);
}

enum xnn_status xnn_define_reciprocal_square_root(xnn_subgraph_t subgraph,
                                                  uint32_t input_id,
                                                  uint32_t output_id,
                                                  uint32_t flags) {
  return xnn_define_unary(subgraph, xnn_unary_reciprocal_square_root, NULL, input_id,
                          output_id, flags);
}

enum xnn_status xnn_define_tanh(xnn_subgraph_t subgraph, uint32_t input_id,
                                uint32_t output_id, uint32_t flags) {
  return xnn_define_unary(subgraph, xnn_unary_tanh, NULL, input_id, output_id,
                          flags);
}

<<<<<<< HEAD
enum xnn_status xnn_define_concatenate2(xnn_subgraph_t subgraph, int32_t axis, uint32_t input1_id,
                                  uint32_t input2_id, uint32_t output_id, uint32_t flags) {
  const uint32_t inputs_id[2] = {input1_id, input2_id};
  return xnn_define_concatenate(subgraph, axis, /*num_inputs=*/2, 
                                inputs_id, output_id, flags);
}

enum xnn_status xnn_define_concatenate3(xnn_subgraph_t subgraph, int32_t axis, uint32_t input1_id,
                                  uint32_t input2_id, uint32_t input3_id, uint32_t output_id, 
                                  uint32_t flags) {
  const uint32_t inputs_id[3] = {input1_id, input2_id, input3_id};
  return xnn_define_concatenate(subgraph, axis, /*num_inputs=*/3, 
                                inputs_id, output_id, flags);
}

enum xnn_status xnn_define_concatenate4(xnn_subgraph_t subgraph, int32_t axis, uint32_t input1_id,
                                  uint32_t input2_id, uint32_t input3_id, uint32_t input4_id, 
                                  uint32_t output_id, uint32_t flags) {
  const uint32_t inputs_id[4] = {input1_id, input2_id, input3_id, input4_id};
  return xnn_define_concatenate(subgraph, axis, /*num_inputs=*/4, 
                                inputs_id, output_id, flags);
}

enum xnn_status xnn_define_concatenate5(xnn_subgraph_t subgraph, int32_t axis, uint32_t input1_id,
                                  uint32_t input2_id, uint32_t input3_id, uint32_t input4_id, 
                                  uint32_t input5_id, uint32_t output_id, uint32_t flags) {
  const uint32_t inputs_id[5] = {input1_id, input2_id, input3_id, input4_id, input5_id};
  return xnn_define_concatenate(subgraph, axis, /*num_inputs=*/5, 
                                inputs_id, output_id, flags);
=======
enum xnn_status xnn_define_even_split2(xnn_subgraph_t subgraph, int32_t split_dim, uint32_t input_id,
                                  uint32_t output1_id, uint32_t output2_id, uint32_t flags) {
  const uint32_t outputs_id[2] = {output1_id, output2_id};
  return xnn_define_even_split(subgraph, split_dim, input_id, /*num_outputs=*/2, outputs_id, flags);
}

enum xnn_status xnn_define_even_split3(xnn_subgraph_t subgraph, int32_t split_dim, uint32_t input_id,
                                  uint32_t output1_id, uint32_t output2_id, 
                                  uint32_t output3_id, uint32_t flags) {
  const uint32_t outputs_id[3] = {output1_id, output2_id, output3_id};
  return xnn_define_even_split(subgraph, split_dim, input_id, /*num_outputs=*/3, outputs_id, flags);
}

enum xnn_status xnn_define_even_split4(xnn_subgraph_t subgraph, int32_t split_dim, uint32_t input_id,
                                  uint32_t output1_id, uint32_t output2_id, 
                                  uint32_t output3_id, uint32_t output4_id, uint32_t flags) {
  const uint32_t outputs_id[4] = {output1_id, output2_id, output3_id, output4_id};
  return xnn_define_even_split(subgraph, split_dim, input_id, /*num_outputs=*/4, outputs_id, flags);
>>>>>>> 0e23360f
}<|MERGE_RESOLUTION|>--- conflicted
+++ resolved
@@ -336,7 +336,6 @@
                           flags);
 }
 
-<<<<<<< HEAD
 enum xnn_status xnn_define_concatenate2(xnn_subgraph_t subgraph, int32_t axis, uint32_t input1_id,
                                   uint32_t input2_id, uint32_t output_id, uint32_t flags) {
   const uint32_t inputs_id[2] = {input1_id, input2_id};
@@ -366,7 +365,8 @@
   const uint32_t inputs_id[5] = {input1_id, input2_id, input3_id, input4_id, input5_id};
   return xnn_define_concatenate(subgraph, axis, /*num_inputs=*/5, 
                                 inputs_id, output_id, flags);
-=======
+}
+
 enum xnn_status xnn_define_even_split2(xnn_subgraph_t subgraph, int32_t split_dim, uint32_t input_id,
                                   uint32_t output1_id, uint32_t output2_id, uint32_t flags) {
   const uint32_t outputs_id[2] = {output1_id, output2_id};
@@ -385,5 +385,4 @@
                                   uint32_t output3_id, uint32_t output4_id, uint32_t flags) {
   const uint32_t outputs_id[4] = {output1_id, output2_id, output3_id, output4_id};
   return xnn_define_even_split(subgraph, split_dim, input_id, /*num_outputs=*/4, outputs_id, flags);
->>>>>>> 0e23360f
 }