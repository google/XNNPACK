--- conflicted
+++ resolved
@@ -2987,301 +2987,300 @@
     GEMMBenchmark(state,
       xnn_qs8_qc8w_gemm_minmax_fp32_ukernel_7x16c8__avx512vnni_prfm,
       xnn_init_qs8_qc8w_conv_minmax_fp32_scalar_params,
-<<<<<<< HEAD
+      xnn_qs8_to_qu8_packw_gemm_goi_ukernel_x16c8__avx256vnni,
+      /*mr=*/7, /*nr=*/16, /*kr=*/8, /*sr=*/1,
+      /*arch_flags=*/xnn_arch_x86_avx512vnni);
+  }
+
+  BENCHMARK_GEMM(qs8_qc8w_gemm_minmax_fp32_ukernel_7x16c8__avx512vnni_prfm)
+
+  static void qs8_qc8w_gemm_minmax_fp32_ukernel_8x16c8__avx512vnni_prfm(benchmark::State& state, const char* net) {
+    GEMMBenchmark(state,
+      xnn_qs8_qc8w_gemm_minmax_fp32_ukernel_8x16c8__avx512vnni_prfm,
+      xnn_init_qs8_qc8w_conv_minmax_fp32_scalar_params,
+      xnn_qs8_to_qu8_packw_gemm_goi_ukernel_x16c8__avx256vnni,
+      /*mr=*/8, /*nr=*/16, /*kr=*/8, /*sr=*/1,
+      /*arch_flags=*/xnn_arch_x86_avx512vnni);
+  }
+
+  BENCHMARK_GEMM(qs8_qc8w_gemm_minmax_fp32_ukernel_8x16c8__avx512vnni_prfm)
+
+  static void qs8_qc8w_gemm_minmax_fp32_ukernel_9x16c8__avx512vnni_prfm(benchmark::State& state, const char* net) {
+    GEMMBenchmark(state,
+      xnn_qs8_qc8w_gemm_minmax_fp32_ukernel_9x16c8__avx512vnni_prfm,
+      xnn_init_qs8_qc8w_conv_minmax_fp32_scalar_params,
+      xnn_qs8_to_qu8_packw_gemm_goi_ukernel_x16c8__avx256vnni,
+      /*mr=*/9, /*nr=*/16, /*kr=*/8, /*sr=*/1,
+      /*arch_flags=*/xnn_arch_x86_avx512vnni);
+  }
+
+  BENCHMARK_GEMM(qs8_qc8w_gemm_minmax_fp32_ukernel_9x16c8__avx512vnni_prfm)
+
+  static void qs8_qc8w_gemm_minmax_fp32_ukernel_10x16c8__avx512vnni_prfm(benchmark::State& state, const char* net) {
+    GEMMBenchmark(state,
+      xnn_qs8_qc8w_gemm_minmax_fp32_ukernel_10x16c8__avx512vnni_prfm,
+      xnn_init_qs8_qc8w_conv_minmax_fp32_scalar_params,
+      xnn_qs8_to_qu8_packw_gemm_goi_ukernel_x16c8__avx256vnni,
+      /*mr=*/10, /*nr=*/16, /*kr=*/8, /*sr=*/1,
+      /*arch_flags=*/xnn_arch_x86_avx512vnni);
+  }
+
+  BENCHMARK_GEMM(qs8_qc8w_gemm_minmax_fp32_ukernel_10x16c8__avx512vnni_prfm)
+
+  static void qs8_qc8w_gemm_minmax_fp32_ukernel_12x16c8__avx512vnni_prfm(benchmark::State& state, const char* net) {
+    GEMMBenchmark(state,
+      xnn_qs8_qc8w_gemm_minmax_fp32_ukernel_12x16c8__avx512vnni_prfm,
+      xnn_init_qs8_qc8w_conv_minmax_fp32_scalar_params,
+      xnn_qs8_to_qu8_packw_gemm_goi_ukernel_x16c8__avx256vnni,
+      /*mr=*/12, /*nr=*/16, /*kr=*/8, /*sr=*/1,
+      /*arch_flags=*/xnn_arch_x86_avx512vnni);
+  }
+
+  BENCHMARK_GEMM(qs8_qc8w_gemm_minmax_fp32_ukernel_12x16c8__avx512vnni_prfm)
+
+  static void qs8_qc8w_gemm_minmax_fp32_ukernel_14x16c8__avx512vnni_prfm(benchmark::State& state, const char* net) {
+    GEMMBenchmark(state,
+      xnn_qs8_qc8w_gemm_minmax_fp32_ukernel_14x16c8__avx512vnni_prfm,
+      xnn_init_qs8_qc8w_conv_minmax_fp32_scalar_params,
+      xnn_qs8_to_qu8_packw_gemm_goi_ukernel_x16c8__avx256vnni,
+      /*mr=*/14, /*nr=*/16, /*kr=*/8, /*sr=*/1,
+      /*arch_flags=*/xnn_arch_x86_avx512vnni);
+  }
+
+  BENCHMARK_GEMM(qs8_qc8w_gemm_minmax_fp32_ukernel_14x16c8__avx512vnni_prfm)
+#endif  // XNN_ENABLE_AVX512VNNI && (XNN_ARCH_X86 || XNN_ARCH_X86_64)
+
+
+#if XNN_ENABLE_AVX512VNNI && XNN_ARCH_X86_64 && XNN_ENABLE_ASSEMBLY
+  static void qs8_qc8w_gemm_minmax_fp32_ukernel_1x16c4__asm_amd64_avx512vnni(benchmark::State& state, const char* net) {
+    GEMMBenchmark(state,
+      xnn_qs8_qc8w_gemm_minmax_fp32_ukernel_1x16c4__asm_amd64_avx512vnni,
+      xnn_init_qs8_qc8w_conv_minmax_fp32_scalar_params,
+      xnn_pack_qs8_to_qu8_gemm_goi_w,
+      /*mr=*/1, /*nr=*/16, /*kr=*/4, /*sr=*/1,
+      /*arch_flags=*/xnn_arch_x86_avx512vnni);
+  }
+
+  BENCHMARK_GEMM(qs8_qc8w_gemm_minmax_fp32_ukernel_1x16c4__asm_amd64_avx512vnni)
+
+  static void qs8_qc8w_gemm_minmax_fp32_ukernel_2x16c4__asm_amd64_avx512vnni(benchmark::State& state, const char* net) {
+    GEMMBenchmark(state,
+      xnn_qs8_qc8w_gemm_minmax_fp32_ukernel_2x16c4__asm_amd64_avx512vnni,
+      xnn_init_qs8_qc8w_conv_minmax_fp32_scalar_params,
+      xnn_pack_qs8_to_qu8_gemm_goi_w,
+      /*mr=*/2, /*nr=*/16, /*kr=*/4, /*sr=*/1,
+      /*arch_flags=*/xnn_arch_x86_avx512vnni);
+  }
+
+  BENCHMARK_GEMM(qs8_qc8w_gemm_minmax_fp32_ukernel_2x16c4__asm_amd64_avx512vnni)
+
+  static void qs8_qc8w_gemm_minmax_fp32_ukernel_3x16c4__asm_amd64_avx512vnni(benchmark::State& state, const char* net) {
+    GEMMBenchmark(state,
+      xnn_qs8_qc8w_gemm_minmax_fp32_ukernel_3x16c4__asm_amd64_avx512vnni,
+      xnn_init_qs8_qc8w_conv_minmax_fp32_scalar_params,
+      xnn_pack_qs8_to_qu8_gemm_goi_w,
+      /*mr=*/3, /*nr=*/16, /*kr=*/4, /*sr=*/1,
+      /*arch_flags=*/xnn_arch_x86_avx512vnni);
+  }
+
+  BENCHMARK_GEMM(qs8_qc8w_gemm_minmax_fp32_ukernel_3x16c4__asm_amd64_avx512vnni)
+
+  static void qs8_qc8w_gemm_minmax_fp32_ukernel_4x16c4__asm_amd64_avx512vnni(benchmark::State& state, const char* net) {
+    GEMMBenchmark(state,
+      xnn_qs8_qc8w_gemm_minmax_fp32_ukernel_4x16c4__asm_amd64_avx512vnni,
+      xnn_init_qs8_qc8w_conv_minmax_fp32_scalar_params,
+      xnn_pack_qs8_to_qu8_gemm_goi_w,
+      /*mr=*/4, /*nr=*/16, /*kr=*/4, /*sr=*/1,
+      /*arch_flags=*/xnn_arch_x86_avx512vnni);
+  }
+
+  BENCHMARK_GEMM(qs8_qc8w_gemm_minmax_fp32_ukernel_4x16c4__asm_amd64_avx512vnni)
+
+  static void qs8_qc8w_gemm_minmax_fp32_ukernel_5x16c4__asm_amd64_avx512vnni(benchmark::State& state, const char* net) {
+    GEMMBenchmark(state,
+      xnn_qs8_qc8w_gemm_minmax_fp32_ukernel_5x16c4__asm_amd64_avx512vnni,
+      xnn_init_qs8_qc8w_conv_minmax_fp32_scalar_params,
+      xnn_pack_qs8_to_qu8_gemm_goi_w,
+      /*mr=*/5, /*nr=*/16, /*kr=*/4, /*sr=*/1,
+      /*arch_flags=*/xnn_arch_x86_avx512vnni);
+  }
+
+  BENCHMARK_GEMM(qs8_qc8w_gemm_minmax_fp32_ukernel_5x16c4__asm_amd64_avx512vnni)
+
+  static void qs8_qc8w_gemm_minmax_fp32_ukernel_6x16c4__asm_amd64_avx512vnni(benchmark::State& state, const char* net) {
+    GEMMBenchmark(state,
+      xnn_qs8_qc8w_gemm_minmax_fp32_ukernel_6x16c4__asm_amd64_avx512vnni,
+      xnn_init_qs8_qc8w_conv_minmax_fp32_scalar_params,
+      xnn_pack_qs8_to_qu8_gemm_goi_w,
+      /*mr=*/6, /*nr=*/16, /*kr=*/4, /*sr=*/1,
+      /*arch_flags=*/xnn_arch_x86_avx512vnni);
+  }
+
+  BENCHMARK_GEMM(qs8_qc8w_gemm_minmax_fp32_ukernel_6x16c4__asm_amd64_avx512vnni)
+
+  static void qs8_qc8w_gemm_minmax_fp32_ukernel_7x16c4__asm_amd64_avx512vnni(benchmark::State& state, const char* net) {
+    GEMMBenchmark(state,
+      xnn_qs8_qc8w_gemm_minmax_fp32_ukernel_7x16c4__asm_amd64_avx512vnni,
+      xnn_init_qs8_qc8w_conv_minmax_fp32_scalar_params,
+      xnn_pack_qs8_to_qu8_gemm_goi_w,
+      /*mr=*/7, /*nr=*/16, /*kr=*/4, /*sr=*/1,
+      /*arch_flags=*/xnn_arch_x86_avx512vnni);
+  }
+
+  BENCHMARK_GEMM(qs8_qc8w_gemm_minmax_fp32_ukernel_7x16c4__asm_amd64_avx512vnni)
+
+  static void qs8_qc8w_gemm_minmax_fp32_ukernel_8x16c4__asm_amd64_avx512vnni(benchmark::State& state, const char* net) {
+    GEMMBenchmark(state,
+      xnn_qs8_qc8w_gemm_minmax_fp32_ukernel_8x16c4__asm_amd64_avx512vnni,
+      xnn_init_qs8_qc8w_conv_minmax_fp32_scalar_params,
+      xnn_pack_qs8_to_qu8_gemm_goi_w,
+      /*mr=*/8, /*nr=*/16, /*kr=*/4, /*sr=*/1,
+      /*arch_flags=*/xnn_arch_x86_avx512vnni);
+  }
+
+  BENCHMARK_GEMM(qs8_qc8w_gemm_minmax_fp32_ukernel_8x16c4__asm_amd64_avx512vnni)
+
+  static void qs8_qc8w_gemm_minmax_fp32_ukernel_9x16c4__asm_amd64_avx512vnni(benchmark::State& state, const char* net) {
+    GEMMBenchmark(state,
+      xnn_qs8_qc8w_gemm_minmax_fp32_ukernel_9x16c4__asm_amd64_avx512vnni,
+      xnn_init_qs8_qc8w_conv_minmax_fp32_scalar_params,
+      xnn_pack_qs8_to_qu8_gemm_goi_w,
+      /*mr=*/9, /*nr=*/16, /*kr=*/4, /*sr=*/1,
+      /*arch_flags=*/xnn_arch_x86_avx512vnni);
+  }
+
+  BENCHMARK_GEMM(qs8_qc8w_gemm_minmax_fp32_ukernel_9x16c4__asm_amd64_avx512vnni)
+
+  static void qs8_qc8w_gemm_minmax_fp32_ukernel_10x16c4__asm_amd64_avx512vnni(benchmark::State& state, const char* net) {
+    GEMMBenchmark(state,
+      xnn_qs8_qc8w_gemm_minmax_fp32_ukernel_10x16c4__asm_amd64_avx512vnni,
+      xnn_init_qs8_qc8w_conv_minmax_fp32_scalar_params,
+      xnn_pack_qs8_to_qu8_gemm_goi_w,
+      /*mr=*/10, /*nr=*/16, /*kr=*/4, /*sr=*/1,
+      /*arch_flags=*/xnn_arch_x86_avx512vnni);
+  }
+
+  BENCHMARK_GEMM(qs8_qc8w_gemm_minmax_fp32_ukernel_10x16c4__asm_amd64_avx512vnni)
+
+  static void qs8_qc8w_gemm_minmax_fp32_ukernel_11x16c4__asm_amd64_avx512vnni(benchmark::State& state, const char* net) {
+    GEMMBenchmark(state,
+      xnn_qs8_qc8w_gemm_minmax_fp32_ukernel_11x16c4__asm_amd64_avx512vnni,
+      xnn_init_qs8_qc8w_conv_minmax_fp32_scalar_params,
+      xnn_pack_qs8_to_qu8_gemm_goi_w,
+      /*mr=*/11, /*nr=*/16, /*kr=*/4, /*sr=*/1,
+      /*arch_flags=*/xnn_arch_x86_avx512vnni);
+  }
+
+  BENCHMARK_GEMM(qs8_qc8w_gemm_minmax_fp32_ukernel_11x16c4__asm_amd64_avx512vnni)
+
+  static void qs8_qc8w_gemm_minmax_fp32_ukernel_1x16c8__asm_amd64_avx512vnni(benchmark::State& state, const char* net) {
+    GEMMBenchmark(state,
+      xnn_qs8_qc8w_gemm_minmax_fp32_ukernel_1x16c8__asm_amd64_avx512vnni,
+      xnn_init_qs8_qc8w_conv_minmax_fp32_scalar_params,
+      xnn_pack_qs8_to_qu8_gemm_goi_w,
+      /*mr=*/1, /*nr=*/16, /*kr=*/8, /*sr=*/1,
+      /*arch_flags=*/xnn_arch_x86_avx512vnni);
+  }
+
+  BENCHMARK_GEMM(qs8_qc8w_gemm_minmax_fp32_ukernel_1x16c8__asm_amd64_avx512vnni)
+
+  static void qs8_qc8w_gemm_minmax_fp32_ukernel_2x16c8__asm_amd64_avx512vnni(benchmark::State& state, const char* net) {
+    GEMMBenchmark(state,
+      xnn_qs8_qc8w_gemm_minmax_fp32_ukernel_2x16c8__asm_amd64_avx512vnni,
+      xnn_init_qs8_qc8w_conv_minmax_fp32_scalar_params,
+      xnn_pack_qs8_to_qu8_gemm_goi_w,
+      /*mr=*/2, /*nr=*/16, /*kr=*/8, /*sr=*/1,
+      /*arch_flags=*/xnn_arch_x86_avx512vnni);
+  }
+
+  BENCHMARK_GEMM(qs8_qc8w_gemm_minmax_fp32_ukernel_2x16c8__asm_amd64_avx512vnni)
+
+  static void qs8_qc8w_gemm_minmax_fp32_ukernel_3x16c8__asm_amd64_avx512vnni(benchmark::State& state, const char* net) {
+    GEMMBenchmark(state,
+      xnn_qs8_qc8w_gemm_minmax_fp32_ukernel_3x16c8__asm_amd64_avx512vnni,
+      xnn_init_qs8_qc8w_conv_minmax_fp32_scalar_params,
+      xnn_pack_qs8_to_qu8_gemm_goi_w,
+      /*mr=*/3, /*nr=*/16, /*kr=*/8, /*sr=*/1,
+      /*arch_flags=*/xnn_arch_x86_avx512vnni);
+  }
+
+  BENCHMARK_GEMM(qs8_qc8w_gemm_minmax_fp32_ukernel_3x16c8__asm_amd64_avx512vnni)
+
+  static void qs8_qc8w_gemm_minmax_fp32_ukernel_4x16c8__asm_amd64_avx512vnni(benchmark::State& state, const char* net) {
+    GEMMBenchmark(state,
+      xnn_qs8_qc8w_gemm_minmax_fp32_ukernel_4x16c8__asm_amd64_avx512vnni,
+      xnn_init_qs8_qc8w_conv_minmax_fp32_scalar_params,
+      xnn_pack_qs8_to_qu8_gemm_goi_w,
+      /*mr=*/4, /*nr=*/16, /*kr=*/8, /*sr=*/1,
+      /*arch_flags=*/xnn_arch_x86_avx512vnni);
+  }
+
+  BENCHMARK_GEMM(qs8_qc8w_gemm_minmax_fp32_ukernel_4x16c8__asm_amd64_avx512vnni)
+
+  static void qs8_qc8w_gemm_minmax_fp32_ukernel_5x16c8__asm_amd64_avx512vnni(benchmark::State& state, const char* net) {
+    GEMMBenchmark(state,
+      xnn_qs8_qc8w_gemm_minmax_fp32_ukernel_5x16c8__asm_amd64_avx512vnni,
+      xnn_init_qs8_qc8w_conv_minmax_fp32_scalar_params,
+      xnn_pack_qs8_to_qu8_gemm_goi_w,
+      /*mr=*/5, /*nr=*/16, /*kr=*/8, /*sr=*/1,
+      /*arch_flags=*/xnn_arch_x86_avx512vnni);
+  }
+
+  BENCHMARK_GEMM(qs8_qc8w_gemm_minmax_fp32_ukernel_5x16c8__asm_amd64_avx512vnni)
+
+  static void qs8_qc8w_gemm_minmax_fp32_ukernel_6x16c8__asm_amd64_avx512vnni(benchmark::State& state, const char* net) {
+    GEMMBenchmark(state,
+      xnn_qs8_qc8w_gemm_minmax_fp32_ukernel_6x16c8__asm_amd64_avx512vnni,
+      xnn_init_qs8_qc8w_conv_minmax_fp32_scalar_params,
+      xnn_pack_qs8_to_qu8_gemm_goi_w,
+      /*mr=*/6, /*nr=*/16, /*kr=*/8, /*sr=*/1,
+      /*arch_flags=*/xnn_arch_x86_avx512vnni);
+  }
+
+  BENCHMARK_GEMM(qs8_qc8w_gemm_minmax_fp32_ukernel_6x16c8__asm_amd64_avx512vnni)
+
+  static void qs8_qc8w_gemm_minmax_fp32_ukernel_7x16c8__asm_amd64_avx512vnni(benchmark::State& state, const char* net) {
+    GEMMBenchmark(state,
+      xnn_qs8_qc8w_gemm_minmax_fp32_ukernel_7x16c8__asm_amd64_avx512vnni,
+      xnn_init_qs8_qc8w_conv_minmax_fp32_scalar_params,
       xnn_pack_qs8_to_qu8_gemm_goi_w,
       /*mr=*/7, /*nr=*/16, /*kr=*/8, /*sr=*/1,
       /*arch_flags=*/xnn_arch_x86_avx512vnni);
   }
 
-  BENCHMARK_GEMM(qs8_qc8w_gemm_minmax_fp32_ukernel_7x16c8__avx512vnni_prfm)
-
-  static void qs8_qc8w_gemm_minmax_fp32_ukernel_8x16c8__avx512vnni_prfm(benchmark::State& state, const char* net) {
-    GEMMBenchmark(state,
-      xnn_qs8_qc8w_gemm_minmax_fp32_ukernel_8x16c8__avx512vnni_prfm,
+  BENCHMARK_GEMM(qs8_qc8w_gemm_minmax_fp32_ukernel_7x16c8__asm_amd64_avx512vnni)
+
+  static void qs8_qc8w_gemm_minmax_fp32_ukernel_8x16c8__asm_amd64_avx512vnni(benchmark::State& state, const char* net) {
+    GEMMBenchmark(state,
+      xnn_qs8_qc8w_gemm_minmax_fp32_ukernel_8x16c8__asm_amd64_avx512vnni,
       xnn_init_qs8_qc8w_conv_minmax_fp32_scalar_params,
       xnn_pack_qs8_to_qu8_gemm_goi_w,
       /*mr=*/8, /*nr=*/16, /*kr=*/8, /*sr=*/1,
       /*arch_flags=*/xnn_arch_x86_avx512vnni);
   }
 
-  BENCHMARK_GEMM(qs8_qc8w_gemm_minmax_fp32_ukernel_8x16c8__avx512vnni_prfm)
-
-  static void qs8_qc8w_gemm_minmax_fp32_ukernel_9x16c8__avx512vnni_prfm(benchmark::State& state, const char* net) {
-    GEMMBenchmark(state,
-      xnn_qs8_qc8w_gemm_minmax_fp32_ukernel_9x16c8__avx512vnni_prfm,
+  BENCHMARK_GEMM(qs8_qc8w_gemm_minmax_fp32_ukernel_8x16c8__asm_amd64_avx512vnni)
+
+  static void qs8_qc8w_gemm_minmax_fp32_ukernel_9x16c8__asm_amd64_avx512vnni(benchmark::State& state, const char* net) {
+    GEMMBenchmark(state,
+      xnn_qs8_qc8w_gemm_minmax_fp32_ukernel_9x16c8__asm_amd64_avx512vnni,
       xnn_init_qs8_qc8w_conv_minmax_fp32_scalar_params,
       xnn_pack_qs8_to_qu8_gemm_goi_w,
       /*mr=*/9, /*nr=*/16, /*kr=*/8, /*sr=*/1,
       /*arch_flags=*/xnn_arch_x86_avx512vnni);
   }
 
-  BENCHMARK_GEMM(qs8_qc8w_gemm_minmax_fp32_ukernel_9x16c8__avx512vnni_prfm)
-
-  static void qs8_qc8w_gemm_minmax_fp32_ukernel_10x16c8__avx512vnni_prfm(benchmark::State& state, const char* net) {
-    GEMMBenchmark(state,
-      xnn_qs8_qc8w_gemm_minmax_fp32_ukernel_10x16c8__avx512vnni_prfm,
+  BENCHMARK_GEMM(qs8_qc8w_gemm_minmax_fp32_ukernel_9x16c8__asm_amd64_avx512vnni)
+
+  static void qs8_qc8w_gemm_minmax_fp32_ukernel_10x16c8__asm_amd64_avx512vnni(benchmark::State& state, const char* net) {
+    GEMMBenchmark(state,
+      xnn_qs8_qc8w_gemm_minmax_fp32_ukernel_10x16c8__asm_amd64_avx512vnni,
       xnn_init_qs8_qc8w_conv_minmax_fp32_scalar_params,
       xnn_pack_qs8_to_qu8_gemm_goi_w,
       /*mr=*/10, /*nr=*/16, /*kr=*/8, /*sr=*/1,
       /*arch_flags=*/xnn_arch_x86_avx512vnni);
   }
 
-  BENCHMARK_GEMM(qs8_qc8w_gemm_minmax_fp32_ukernel_10x16c8__avx512vnni_prfm)
-
-  static void qs8_qc8w_gemm_minmax_fp32_ukernel_12x16c8__avx512vnni_prfm(benchmark::State& state, const char* net) {
-    GEMMBenchmark(state,
-      xnn_qs8_qc8w_gemm_minmax_fp32_ukernel_12x16c8__avx512vnni_prfm,
-      xnn_init_qs8_qc8w_conv_minmax_fp32_scalar_params,
-      xnn_pack_qs8_to_qu8_gemm_goi_w,
-      /*mr=*/12, /*nr=*/16, /*kr=*/8, /*sr=*/1,
-      /*arch_flags=*/xnn_arch_x86_avx512vnni);
-  }
-
-  BENCHMARK_GEMM(qs8_qc8w_gemm_minmax_fp32_ukernel_12x16c8__avx512vnni_prfm)
-
-  static void qs8_qc8w_gemm_minmax_fp32_ukernel_14x16c8__avx512vnni_prfm(benchmark::State& state, const char* net) {
-    GEMMBenchmark(state,
-      xnn_qs8_qc8w_gemm_minmax_fp32_ukernel_14x16c8__avx512vnni_prfm,
-      xnn_init_qs8_qc8w_conv_minmax_fp32_scalar_params,
-      xnn_pack_qs8_to_qu8_gemm_goi_w,
-      /*mr=*/14, /*nr=*/16, /*kr=*/8, /*sr=*/1,
-      /*arch_flags=*/xnn_arch_x86_avx512vnni);
-  }
-
-  BENCHMARK_GEMM(qs8_qc8w_gemm_minmax_fp32_ukernel_14x16c8__avx512vnni_prfm)
-#endif  // XNN_ENABLE_AVX512VNNI && (XNN_ARCH_X86 || XNN_ARCH_X86_64)
-
-
-#if XNN_ENABLE_AVX512VNNI && XNN_ARCH_X86_64 && XNN_ENABLE_ASSEMBLY
-  static void qs8_qc8w_gemm_minmax_fp32_ukernel_1x16c4__asm_amd64_avx512vnni(benchmark::State& state, const char* net) {
-    GEMMBenchmark(state,
-      xnn_qs8_qc8w_gemm_minmax_fp32_ukernel_1x16c4__asm_amd64_avx512vnni,
-      xnn_init_qs8_qc8w_conv_minmax_fp32_scalar_params,
-      xnn_pack_qs8_to_qu8_gemm_goi_w,
-      /*mr=*/1, /*nr=*/16, /*kr=*/4, /*sr=*/1,
-      /*arch_flags=*/xnn_arch_x86_avx512vnni);
-  }
-
-  BENCHMARK_GEMM(qs8_qc8w_gemm_minmax_fp32_ukernel_1x16c4__asm_amd64_avx512vnni)
-
-  static void qs8_qc8w_gemm_minmax_fp32_ukernel_2x16c4__asm_amd64_avx512vnni(benchmark::State& state, const char* net) {
-    GEMMBenchmark(state,
-      xnn_qs8_qc8w_gemm_minmax_fp32_ukernel_2x16c4__asm_amd64_avx512vnni,
-      xnn_init_qs8_qc8w_conv_minmax_fp32_scalar_params,
-      xnn_pack_qs8_to_qu8_gemm_goi_w,
-      /*mr=*/2, /*nr=*/16, /*kr=*/4, /*sr=*/1,
-      /*arch_flags=*/xnn_arch_x86_avx512vnni);
-  }
-
-  BENCHMARK_GEMM(qs8_qc8w_gemm_minmax_fp32_ukernel_2x16c4__asm_amd64_avx512vnni)
-
-  static void qs8_qc8w_gemm_minmax_fp32_ukernel_3x16c4__asm_amd64_avx512vnni(benchmark::State& state, const char* net) {
-    GEMMBenchmark(state,
-      xnn_qs8_qc8w_gemm_minmax_fp32_ukernel_3x16c4__asm_amd64_avx512vnni,
-      xnn_init_qs8_qc8w_conv_minmax_fp32_scalar_params,
-      xnn_pack_qs8_to_qu8_gemm_goi_w,
-      /*mr=*/3, /*nr=*/16, /*kr=*/4, /*sr=*/1,
-      /*arch_flags=*/xnn_arch_x86_avx512vnni);
-  }
-
-  BENCHMARK_GEMM(qs8_qc8w_gemm_minmax_fp32_ukernel_3x16c4__asm_amd64_avx512vnni)
-
-  static void qs8_qc8w_gemm_minmax_fp32_ukernel_4x16c4__asm_amd64_avx512vnni(benchmark::State& state, const char* net) {
-    GEMMBenchmark(state,
-      xnn_qs8_qc8w_gemm_minmax_fp32_ukernel_4x16c4__asm_amd64_avx512vnni,
-      xnn_init_qs8_qc8w_conv_minmax_fp32_scalar_params,
-      xnn_pack_qs8_to_qu8_gemm_goi_w,
-      /*mr=*/4, /*nr=*/16, /*kr=*/4, /*sr=*/1,
-      /*arch_flags=*/xnn_arch_x86_avx512vnni);
-  }
-
-  BENCHMARK_GEMM(qs8_qc8w_gemm_minmax_fp32_ukernel_4x16c4__asm_amd64_avx512vnni)
-
-  static void qs8_qc8w_gemm_minmax_fp32_ukernel_5x16c4__asm_amd64_avx512vnni(benchmark::State& state, const char* net) {
-    GEMMBenchmark(state,
-      xnn_qs8_qc8w_gemm_minmax_fp32_ukernel_5x16c4__asm_amd64_avx512vnni,
-      xnn_init_qs8_qc8w_conv_minmax_fp32_scalar_params,
-      xnn_pack_qs8_to_qu8_gemm_goi_w,
-      /*mr=*/5, /*nr=*/16, /*kr=*/4, /*sr=*/1,
-      /*arch_flags=*/xnn_arch_x86_avx512vnni);
-  }
-
-  BENCHMARK_GEMM(qs8_qc8w_gemm_minmax_fp32_ukernel_5x16c4__asm_amd64_avx512vnni)
-
-  static void qs8_qc8w_gemm_minmax_fp32_ukernel_6x16c4__asm_amd64_avx512vnni(benchmark::State& state, const char* net) {
-    GEMMBenchmark(state,
-      xnn_qs8_qc8w_gemm_minmax_fp32_ukernel_6x16c4__asm_amd64_avx512vnni,
-      xnn_init_qs8_qc8w_conv_minmax_fp32_scalar_params,
-      xnn_pack_qs8_to_qu8_gemm_goi_w,
-      /*mr=*/6, /*nr=*/16, /*kr=*/4, /*sr=*/1,
-      /*arch_flags=*/xnn_arch_x86_avx512vnni);
-  }
-
-  BENCHMARK_GEMM(qs8_qc8w_gemm_minmax_fp32_ukernel_6x16c4__asm_amd64_avx512vnni)
-
-  static void qs8_qc8w_gemm_minmax_fp32_ukernel_7x16c4__asm_amd64_avx512vnni(benchmark::State& state, const char* net) {
-    GEMMBenchmark(state,
-      xnn_qs8_qc8w_gemm_minmax_fp32_ukernel_7x16c4__asm_amd64_avx512vnni,
-      xnn_init_qs8_qc8w_conv_minmax_fp32_scalar_params,
-      xnn_pack_qs8_to_qu8_gemm_goi_w,
-      /*mr=*/7, /*nr=*/16, /*kr=*/4, /*sr=*/1,
-      /*arch_flags=*/xnn_arch_x86_avx512vnni);
-  }
-
-  BENCHMARK_GEMM(qs8_qc8w_gemm_minmax_fp32_ukernel_7x16c4__asm_amd64_avx512vnni)
-
-  static void qs8_qc8w_gemm_minmax_fp32_ukernel_8x16c4__asm_amd64_avx512vnni(benchmark::State& state, const char* net) {
-    GEMMBenchmark(state,
-      xnn_qs8_qc8w_gemm_minmax_fp32_ukernel_8x16c4__asm_amd64_avx512vnni,
-      xnn_init_qs8_qc8w_conv_minmax_fp32_scalar_params,
-      xnn_pack_qs8_to_qu8_gemm_goi_w,
-      /*mr=*/8, /*nr=*/16, /*kr=*/4, /*sr=*/1,
-      /*arch_flags=*/xnn_arch_x86_avx512vnni);
-  }
-
-  BENCHMARK_GEMM(qs8_qc8w_gemm_minmax_fp32_ukernel_8x16c4__asm_amd64_avx512vnni)
-
-  static void qs8_qc8w_gemm_minmax_fp32_ukernel_9x16c4__asm_amd64_avx512vnni(benchmark::State& state, const char* net) {
-    GEMMBenchmark(state,
-      xnn_qs8_qc8w_gemm_minmax_fp32_ukernel_9x16c4__asm_amd64_avx512vnni,
-      xnn_init_qs8_qc8w_conv_minmax_fp32_scalar_params,
-      xnn_pack_qs8_to_qu8_gemm_goi_w,
-      /*mr=*/9, /*nr=*/16, /*kr=*/4, /*sr=*/1,
-      /*arch_flags=*/xnn_arch_x86_avx512vnni);
-  }
-
-  BENCHMARK_GEMM(qs8_qc8w_gemm_minmax_fp32_ukernel_9x16c4__asm_amd64_avx512vnni)
-
-  static void qs8_qc8w_gemm_minmax_fp32_ukernel_10x16c4__asm_amd64_avx512vnni(benchmark::State& state, const char* net) {
-    GEMMBenchmark(state,
-      xnn_qs8_qc8w_gemm_minmax_fp32_ukernel_10x16c4__asm_amd64_avx512vnni,
-      xnn_init_qs8_qc8w_conv_minmax_fp32_scalar_params,
-      xnn_pack_qs8_to_qu8_gemm_goi_w,
-      /*mr=*/10, /*nr=*/16, /*kr=*/4, /*sr=*/1,
-      /*arch_flags=*/xnn_arch_x86_avx512vnni);
-  }
-
-  BENCHMARK_GEMM(qs8_qc8w_gemm_minmax_fp32_ukernel_10x16c4__asm_amd64_avx512vnni)
-
-  static void qs8_qc8w_gemm_minmax_fp32_ukernel_11x16c4__asm_amd64_avx512vnni(benchmark::State& state, const char* net) {
-    GEMMBenchmark(state,
-      xnn_qs8_qc8w_gemm_minmax_fp32_ukernel_11x16c4__asm_amd64_avx512vnni,
-      xnn_init_qs8_qc8w_conv_minmax_fp32_scalar_params,
-      xnn_pack_qs8_to_qu8_gemm_goi_w,
-      /*mr=*/11, /*nr=*/16, /*kr=*/4, /*sr=*/1,
-      /*arch_flags=*/xnn_arch_x86_avx512vnni);
-  }
-
-  BENCHMARK_GEMM(qs8_qc8w_gemm_minmax_fp32_ukernel_11x16c4__asm_amd64_avx512vnni)
-
-  static void qs8_qc8w_gemm_minmax_fp32_ukernel_1x16c8__asm_amd64_avx512vnni(benchmark::State& state, const char* net) {
-    GEMMBenchmark(state,
-      xnn_qs8_qc8w_gemm_minmax_fp32_ukernel_1x16c8__asm_amd64_avx512vnni,
-      xnn_init_qs8_qc8w_conv_minmax_fp32_scalar_params,
-      xnn_pack_qs8_to_qu8_gemm_goi_w,
-      /*mr=*/1, /*nr=*/16, /*kr=*/8, /*sr=*/1,
-      /*arch_flags=*/xnn_arch_x86_avx512vnni);
-  }
-
-  BENCHMARK_GEMM(qs8_qc8w_gemm_minmax_fp32_ukernel_1x16c8__asm_amd64_avx512vnni)
-
-  static void qs8_qc8w_gemm_minmax_fp32_ukernel_2x16c8__asm_amd64_avx512vnni(benchmark::State& state, const char* net) {
-    GEMMBenchmark(state,
-      xnn_qs8_qc8w_gemm_minmax_fp32_ukernel_2x16c8__asm_amd64_avx512vnni,
-      xnn_init_qs8_qc8w_conv_minmax_fp32_scalar_params,
-      xnn_pack_qs8_to_qu8_gemm_goi_w,
-      /*mr=*/2, /*nr=*/16, /*kr=*/8, /*sr=*/1,
-      /*arch_flags=*/xnn_arch_x86_avx512vnni);
-  }
-
-  BENCHMARK_GEMM(qs8_qc8w_gemm_minmax_fp32_ukernel_2x16c8__asm_amd64_avx512vnni)
-
-  static void qs8_qc8w_gemm_minmax_fp32_ukernel_3x16c8__asm_amd64_avx512vnni(benchmark::State& state, const char* net) {
-    GEMMBenchmark(state,
-      xnn_qs8_qc8w_gemm_minmax_fp32_ukernel_3x16c8__asm_amd64_avx512vnni,
-      xnn_init_qs8_qc8w_conv_minmax_fp32_scalar_params,
-      xnn_pack_qs8_to_qu8_gemm_goi_w,
-      /*mr=*/3, /*nr=*/16, /*kr=*/8, /*sr=*/1,
-      /*arch_flags=*/xnn_arch_x86_avx512vnni);
-  }
-
-  BENCHMARK_GEMM(qs8_qc8w_gemm_minmax_fp32_ukernel_3x16c8__asm_amd64_avx512vnni)
-
-  static void qs8_qc8w_gemm_minmax_fp32_ukernel_4x16c8__asm_amd64_avx512vnni(benchmark::State& state, const char* net) {
-    GEMMBenchmark(state,
-      xnn_qs8_qc8w_gemm_minmax_fp32_ukernel_4x16c8__asm_amd64_avx512vnni,
-      xnn_init_qs8_qc8w_conv_minmax_fp32_scalar_params,
-      xnn_pack_qs8_to_qu8_gemm_goi_w,
-      /*mr=*/4, /*nr=*/16, /*kr=*/8, /*sr=*/1,
-      /*arch_flags=*/xnn_arch_x86_avx512vnni);
-  }
-
-  BENCHMARK_GEMM(qs8_qc8w_gemm_minmax_fp32_ukernel_4x16c8__asm_amd64_avx512vnni)
-
-  static void qs8_qc8w_gemm_minmax_fp32_ukernel_5x16c8__asm_amd64_avx512vnni(benchmark::State& state, const char* net) {
-    GEMMBenchmark(state,
-      xnn_qs8_qc8w_gemm_minmax_fp32_ukernel_5x16c8__asm_amd64_avx512vnni,
-      xnn_init_qs8_qc8w_conv_minmax_fp32_scalar_params,
-      xnn_pack_qs8_to_qu8_gemm_goi_w,
-      /*mr=*/5, /*nr=*/16, /*kr=*/8, /*sr=*/1,
-      /*arch_flags=*/xnn_arch_x86_avx512vnni);
-  }
-
-  BENCHMARK_GEMM(qs8_qc8w_gemm_minmax_fp32_ukernel_5x16c8__asm_amd64_avx512vnni)
-
-  static void qs8_qc8w_gemm_minmax_fp32_ukernel_6x16c8__asm_amd64_avx512vnni(benchmark::State& state, const char* net) {
-    GEMMBenchmark(state,
-      xnn_qs8_qc8w_gemm_minmax_fp32_ukernel_6x16c8__asm_amd64_avx512vnni,
-      xnn_init_qs8_qc8w_conv_minmax_fp32_scalar_params,
-      xnn_pack_qs8_to_qu8_gemm_goi_w,
-      /*mr=*/6, /*nr=*/16, /*kr=*/8, /*sr=*/1,
-      /*arch_flags=*/xnn_arch_x86_avx512vnni);
-  }
-
-  BENCHMARK_GEMM(qs8_qc8w_gemm_minmax_fp32_ukernel_6x16c8__asm_amd64_avx512vnni)
-
-  static void qs8_qc8w_gemm_minmax_fp32_ukernel_7x16c8__asm_amd64_avx512vnni(benchmark::State& state, const char* net) {
-    GEMMBenchmark(state,
-      xnn_qs8_qc8w_gemm_minmax_fp32_ukernel_7x16c8__asm_amd64_avx512vnni,
-      xnn_init_qs8_qc8w_conv_minmax_fp32_scalar_params,
-      xnn_pack_qs8_to_qu8_gemm_goi_w,
-      /*mr=*/7, /*nr=*/16, /*kr=*/8, /*sr=*/1,
-      /*arch_flags=*/xnn_arch_x86_avx512vnni);
-  }
-
-  BENCHMARK_GEMM(qs8_qc8w_gemm_minmax_fp32_ukernel_7x16c8__asm_amd64_avx512vnni)
-
-  static void qs8_qc8w_gemm_minmax_fp32_ukernel_8x16c8__asm_amd64_avx512vnni(benchmark::State& state, const char* net) {
-    GEMMBenchmark(state,
-      xnn_qs8_qc8w_gemm_minmax_fp32_ukernel_8x16c8__asm_amd64_avx512vnni,
-      xnn_init_qs8_qc8w_conv_minmax_fp32_scalar_params,
-      xnn_pack_qs8_to_qu8_gemm_goi_w,
-      /*mr=*/8, /*nr=*/16, /*kr=*/8, /*sr=*/1,
-      /*arch_flags=*/xnn_arch_x86_avx512vnni);
-  }
-
-  BENCHMARK_GEMM(qs8_qc8w_gemm_minmax_fp32_ukernel_8x16c8__asm_amd64_avx512vnni)
-
-  static void qs8_qc8w_gemm_minmax_fp32_ukernel_9x16c8__asm_amd64_avx512vnni(benchmark::State& state, const char* net) {
-    GEMMBenchmark(state,
-      xnn_qs8_qc8w_gemm_minmax_fp32_ukernel_9x16c8__asm_amd64_avx512vnni,
-      xnn_init_qs8_qc8w_conv_minmax_fp32_scalar_params,
-      xnn_pack_qs8_to_qu8_gemm_goi_w,
-      /*mr=*/9, /*nr=*/16, /*kr=*/8, /*sr=*/1,
-      /*arch_flags=*/xnn_arch_x86_avx512vnni);
-  }
-
-  BENCHMARK_GEMM(qs8_qc8w_gemm_minmax_fp32_ukernel_9x16c8__asm_amd64_avx512vnni)
-
-  static void qs8_qc8w_gemm_minmax_fp32_ukernel_10x16c8__asm_amd64_avx512vnni(benchmark::State& state, const char* net) {
-    GEMMBenchmark(state,
-      xnn_qs8_qc8w_gemm_minmax_fp32_ukernel_10x16c8__asm_amd64_avx512vnni,
-      xnn_init_qs8_qc8w_conv_minmax_fp32_scalar_params,
-      xnn_pack_qs8_to_qu8_gemm_goi_w,
-      /*mr=*/10, /*nr=*/16, /*kr=*/8, /*sr=*/1,
-      /*arch_flags=*/xnn_arch_x86_avx512vnni);
-  }
-
   BENCHMARK_GEMM(qs8_qc8w_gemm_minmax_fp32_ukernel_10x16c8__asm_amd64_avx512vnni)
 
   static void qs8_qc8w_gemm_minmax_fp32_ukernel_11x16c8__asm_amd64_avx512vnni(benchmark::State& state, const char* net) {
@@ -3325,9 +3324,6 @@
       xnn_qs8_qc8w_gemm_minmax_fp32_ukernel_7x16c8__avx512skx,
       xnn_init_qs8_qc8w_conv_minmax_fp32_scalar_params,
       xnn_pack_qs8_gemm_goi_w,
-=======
-      xnn_qs8_to_qu8_packw_gemm_goi_ukernel_x16c8__avx256vnni,
->>>>>>> 3ddde76a
       /*mr=*/7, /*nr=*/16, /*kr=*/8, /*sr=*/1,
       /*arch_flags=*/xnn_arch_x86_avx512skx);
   }
@@ -3338,11 +3334,7 @@
     GEMMBenchmark(state,
       xnn_qs8_qc8w_gemm_minmax_fp32_ukernel_8x16c8__avx512skx,
       xnn_init_qs8_qc8w_conv_minmax_fp32_scalar_params,
-<<<<<<< HEAD
-      xnn_pack_qs8_gemm_goi_w,
-=======
-      xnn_qs8_to_qu8_packw_gemm_goi_ukernel_x16c8__avx256vnni,
->>>>>>> 3ddde76a
+      xnn_pack_qs8_gemm_goi_w,
       /*mr=*/8, /*nr=*/16, /*kr=*/8, /*sr=*/1,
       /*arch_flags=*/xnn_arch_x86_avx512skx);
   }
@@ -3353,15 +3345,9 @@
     GEMMBenchmark(state,
       xnn_qs8_qc8w_gemm_minmax_fp32_ukernel_1x16c8__avx512skx_prfm,
       xnn_init_qs8_qc8w_conv_minmax_fp32_scalar_params,
-<<<<<<< HEAD
       xnn_pack_qs8_gemm_goi_w,
       /*mr=*/1, /*nr=*/16, /*kr=*/8, /*sr=*/1,
       /*arch_flags=*/xnn_arch_x86_avx512skx);
-=======
-      xnn_qs8_to_qu8_packw_gemm_goi_ukernel_x16c8__avx256vnni,
-      /*mr=*/9, /*nr=*/16, /*kr=*/8, /*sr=*/1,
-      benchmark::utils::CheckAVX512VNNI);
->>>>>>> 3ddde76a
   }
 
   BENCHMARK_GEMM(qs8_qc8w_gemm_minmax_fp32_ukernel_1x16c8__avx512skx_prfm)
@@ -3370,15 +3356,9 @@
     GEMMBenchmark(state,
       xnn_qs8_qc8w_gemm_minmax_fp32_ukernel_5x16c8__avx512skx_prfm,
       xnn_init_qs8_qc8w_conv_minmax_fp32_scalar_params,
-<<<<<<< HEAD
       xnn_pack_qs8_gemm_goi_w,
       /*mr=*/5, /*nr=*/16, /*kr=*/8, /*sr=*/1,
       /*arch_flags=*/xnn_arch_x86_avx512skx);
-=======
-      xnn_qs8_to_qu8_packw_gemm_goi_ukernel_x16c8__avx256vnni,
-      /*mr=*/10, /*nr=*/16, /*kr=*/8, /*sr=*/1,
-      benchmark::utils::CheckAVX512VNNI);
->>>>>>> 3ddde76a
   }
 
   BENCHMARK_GEMM(qs8_qc8w_gemm_minmax_fp32_ukernel_5x16c8__avx512skx_prfm)
@@ -3387,15 +3367,9 @@
     GEMMBenchmark(state,
       xnn_qs8_qc8w_gemm_minmax_fp32_ukernel_7x16c8__avx512skx_prfm,
       xnn_init_qs8_qc8w_conv_minmax_fp32_scalar_params,
-<<<<<<< HEAD
       xnn_pack_qs8_gemm_goi_w,
       /*mr=*/7, /*nr=*/16, /*kr=*/8, /*sr=*/1,
       /*arch_flags=*/xnn_arch_x86_avx512skx);
-=======
-      xnn_qs8_to_qu8_packw_gemm_goi_ukernel_x16c8__avx256vnni,
-      /*mr=*/12, /*nr=*/16, /*kr=*/8, /*sr=*/1,
-      benchmark::utils::CheckAVX512VNNI);
->>>>>>> 3ddde76a
   }
 
   BENCHMARK_GEMM(qs8_qc8w_gemm_minmax_fp32_ukernel_7x16c8__avx512skx_prfm)
@@ -3404,15 +3378,9 @@
     GEMMBenchmark(state,
       xnn_qs8_qc8w_gemm_minmax_fp32_ukernel_8x16c8__avx512skx_prfm,
       xnn_init_qs8_qc8w_conv_minmax_fp32_scalar_params,
-<<<<<<< HEAD
       xnn_pack_qs8_gemm_goi_w,
       /*mr=*/8, /*nr=*/16, /*kr=*/8, /*sr=*/1,
       /*arch_flags=*/xnn_arch_x86_avx512skx);
-=======
-      xnn_qs8_to_qu8_packw_gemm_goi_ukernel_x16c8__avx256vnni,
-      /*mr=*/14, /*nr=*/16, /*kr=*/8, /*sr=*/1,
-      benchmark::utils::CheckAVX512VNNI);
->>>>>>> 3ddde76a
   }
 
   BENCHMARK_GEMM(qs8_qc8w_gemm_minmax_fp32_ukernel_8x16c8__avx512skx_prfm)
