--- conflicted
+++ resolved
@@ -22,8 +22,6 @@
 #include "src/xnnpack/pack.h"
 #include "src/xnnpack/packw.h"
 
-<<<<<<< HEAD
-=======
 namespace {
 
 struct ConstantOrFunction {
@@ -39,9 +37,6 @@
 
 }  // namespace
 
-
-
->>>>>>> 643b2101
 #if XNN_ENABLE_ARM_SME2 && XNN_ARCH_ARM64
   #if XNN_ENABLE_KLEIDIAI
   static void pf32_gemm_minmax_ukernel_1x32__neonsme2(benchmark::State& state, const char* net) {
