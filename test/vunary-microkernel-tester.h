// Copyright 2019 Google LLC
//
// This source code is licensed under the BSD-style license found in the
// LICENSE file in the root directory of this source tree.

#pragma once

#include <algorithm>
#include <cassert>
#include <cmath>
#include <cstddef>
#include <cstdint>
#include <cstdlib>
#include <cstring>
#include <functional>
#include <ios>
#include <random>
#include <vector>

#include <gtest/gtest.h>
#include <fp16/fp16.h>
#include "xnnpack.h"
#include "xnnpack/common.h"
#include "xnnpack/microfnptr.h"
#include "xnnpack/microparams-init.h"
#include "xnnpack/microparams.h"
#include "replicable_random_device.h"

class VUnaryMicrokernelTester {
 public:
  enum class OpType {
    ReLU,
    RoundToNearestEven,
    RoundTowardsZero,
    RoundUp,
    RoundDown,
  };

  VUnaryMicrokernelTester& batch_size(size_t batch_size) {
    assert(batch_size != 0);
    this->batch_size_ = batch_size;
    return *this;
  }

  size_t batch_size() const { return this->batch_size_; }

  VUnaryMicrokernelTester& inplace(bool inplace) {
    this->inplace_ = inplace;
    return *this;
  }

  bool inplace() const { return this->inplace_; }

  VUnaryMicrokernelTester& slope(float slope) {
    this->slope_ = slope;
    return *this;
  }

  float slope() const { return this->slope_; }

  VUnaryMicrokernelTester& prescale(float prescale) {
    this->prescale_ = prescale;
    return *this;
  }

  float prescale() const { return this->prescale_; }

  VUnaryMicrokernelTester& alpha(float alpha) {
    this->alpha_ = alpha;
    return *this;
  }

  float alpha() const { return this->alpha_; }

  VUnaryMicrokernelTester& beta(float beta) {
    this->beta_ = beta;
    return *this;
  }

  float beta() const { return this->beta_; }

  VUnaryMicrokernelTester& shift(uint32_t shift) {
    this->shift_ = shift;
    return *this;
  }

  uint32_t shift() const { return this->shift_; }

  VUnaryMicrokernelTester& qmin(uint8_t qmin) {
    this->qmin_ = qmin;
    return *this;
  }

  uint8_t qmin() const { return this->qmin_; }

  VUnaryMicrokernelTester& qmax(uint8_t qmax) {
    this->qmax_ = qmax;
    return *this;
  }

  uint8_t qmax() const { return this->qmax_; }

  VUnaryMicrokernelTester& iterations(size_t iterations) {
    this->iterations_ = iterations;
    return *this;
  }

  size_t iterations() const { return this->iterations_; }

  // Wrapper that generate the `init_params` functions needed by `TestFP32` and
  // `TestFP16` from the microkernel parameter initializer pointers, for
  // different numbers of additional inputs.
  template <typename UKernelParamsType, typename... Ts>
  static std::function<UKernelParamsType*(UKernelParamsType*)>
  InitParamsWrapper(size_t (*init_params)(UKernelParamsType*, Ts...),
                    Ts... args) {
    return [=](UKernelParamsType* params) -> UKernelParamsType* {
      if (init_params != nullptr) {
        init_params(params, args...);
        return params;
      }
      return nullptr;
    };
  }

  // Tolerance functions for the `TestFP32` and `TestFP16` template functions.
  static float TolExact(float) { return 0.0f; }
  static float TolExact16(float y_ref) { return std::abs(y_ref) * 5.0e-4f; }
  static std::function<float(float)> TolRelative(float rel_tol) {
    return [=](float y_ref) -> float {
      // Note that `y_ref * rel_tol`, i.e. the expected absolute difference,
      // may round differently than `y_ref * (1 + rel_tol) - y_ref`, i.e. the
      // effective absolute difference computed in `float`s. We therefore use
      // the latter form since it is the true difference between two `float`s
      // within the given relative tolerance.
      return std::abs(y_ref * (1.0f + rel_tol)) - std::abs(y_ref);
    };
  }
  static std::function<float(float)> TolMixed(float abs_tol, float rel_tol) {
    return [=](float y_ref) -> float {
      return std::max(abs_tol,
                      std::abs(y_ref) * (1.0f + rel_tol) - std::abs(y_ref));
    };
  }

  void Test(xnn_f32_vrelu_ukernel_fn vrelu) const;

  void TestAbs(xnn_bf16_vabs_ukernel_fn vabs,
            xnn_init_bf16_default_params_fn init_params = nullptr) const;

  void TestAbs(xnn_f16_vabs_ukernel_fn vabs,
            xnn_init_f16_default_params_fn init_params = nullptr) const;

  void TestAbs(xnn_f32_vabs_ukernel_fn vabs,
            xnn_init_f32_default_params_fn init_params = nullptr) const;

  void Test(xnn_f32_vclamp_ukernel_fn vclamp,
            xnn_init_f32_minmax_params_fn init_params) const;

  void Test(xnn_f16_velu_ukernel_fn velu,
            xnn_init_f16_elu_params_fn init_params) const;

  void Test(xnn_f32_velu_ukernel_fn velu,
            xnn_init_f32_elu_params_fn init_params) const;

  void TestExp(xnn_f32_vexp_ukernel_fn vexp,
            xnn_init_f32_default_params_fn init_params = nullptr) const;

  void TestGelu(xnn_f32_vgelu_ukernel_fn vgelu,
            xnn_init_f32_default_params_fn init_params = nullptr) const;

  void Test(xnn_f16_vhswish_ukernel_fn vhswish,
            xnn_init_f16_hswish_params_fn init_params = nullptr) const;

  void Test(xnn_f32_vhswish_ukernel_fn vhswish,
            xnn_init_f32_hswish_params_fn init_params = nullptr) const;

  void Test(xnn_f16_vlrelu_ukernel_fn vlrelu,
            xnn_init_f16_lrelu_params_fn init_params) const;

  void Test(xnn_f32_vlrelu_ukernel_fn vlrelu,
            xnn_init_f32_lrelu_params_fn init_params) const;

  void TestLog(xnn_f32_vlog_ukernel_fn vlog,
            xnn_init_f32_default_params_fn init_params = nullptr) const;

  void TestNeg(xnn_f16_vneg_ukernel_fn vneg,
            xnn_init_f16_default_params_fn init_params = nullptr) const;

  void TestNeg(xnn_f32_vneg_ukernel_fn vneg,
            xnn_init_f32_default_params_fn init_params = nullptr) const;

  void Test(xnn_f16_vround_ukernel_fn vrnd, OpType op_type,
            xnn_init_f16_rnd_params_fn init_params = nullptr) const;

  void Test(xnn_f32_vround_ukernel_fn vrnd, OpType op_type,
            xnn_init_f32_rnd_params_fn init_params = nullptr) const;

  void Test(xnn_f16_vsigmoid_ukernel_fn vsigmoid,
            xnn_init_f16_sigmoid_params_fn init_params = nullptr) const;

  void Test(xnn_f32_vsigmoid_ukernel_fn vsigmoid,
            xnn_init_f32_sigmoid_params_fn init_params = nullptr) const;

  void TestSqr(xnn_f16_vsqr_ukernel_fn vsqr,
            xnn_init_f16_default_params_fn init_params = nullptr) const;

  void TestSqr(xnn_f32_vsqr_ukernel_fn vsqr,
            xnn_init_f32_default_params_fn init_params = nullptr) const;

  void Test(xnn_f16_vsqrt_ukernel_fn vsqrt,
            xnn_init_f16_sqrt_params_fn init_params = nullptr) const;

  void Test(xnn_f32_vsqrt_ukernel_fn vsqrt,
            xnn_init_f32_sqrt_params_fn init_params = nullptr) const;

  void Test(xnn_f16_vrsqrt_ukernel_fn vrsqrt,
            xnn_init_f16_rsqrt_params_fn init_params = nullptr) const;

  void Test(xnn_f32_vrsqrt_ukernel_fn vrsqrt,
            xnn_init_f32_rsqrt_params_fn init_params = nullptr) const;

  void Test(xnn_f16_vtanh_ukernel_fn vtanh,
            xnn_init_f16_tanh_params_fn init_params = nullptr) const;

  void Test(xnn_f32_vtanh_ukernel_fn vtanh,
            xnn_init_f32_tanh_params_fn init_params = nullptr) const;

  void Test(xnn_f16_vclamp_ukernel_fn vclamp,
            xnn_init_f16_minmax_params_fn init_params) const;

  void Test(xnn_s8_vclamp_ukernel_fn vclamp,
            xnn_init_s8_minmax_params_fn init_params) const;

  void Test(xnn_u8_vclamp_ukernel_fn vclamp,
            xnn_init_u8_minmax_params_fn init_params) const;

  void Test(xnn_u64_u32_vsqrtshift_ukernel_fn vsqrtshift) const;

<<<<<<< HEAD
  void TestClz(xnn_s32_vclz_ukernel_fn vclz_fn,
            xnn_init_s32_default_params_fn init_params = nullptr) const;

#if XNN_PLATFORM_JIT
  void Test(xnn_vrelu_generator_fn generator, size_t k_unroll,
            bool use_locals) const;
#endif  // XNN_PLATFORM_JIT

=======
>>>>>>> 6ac9c91b
 private:
  // Generic test function for `fp32` `vunary` kernels.
  //
  // The function is templated on the type of the kernel parameters and takes
  // the following arguments:
  //
  //  * `init_params`: A function that populates a given parameters data
  //    structure or returns `nullptr` if there is no default initialization.
  //  * `ref`: A function that computes the reference result for an input `x`.
  //  * `tol`: A function that computes the absolute tolerance for a reference
  //    result `y_ref`.
  //  * `range_min`, `range_max`: Limits for the range of input values.
  template <typename UKernelParamsType, typename InitParamsFunc,
            typename ReferenceFunc, typename ToleranceFunc>
  void TestFP32(void (*ukernel)(size_t, const float*, float*,
                                const UKernelParamsType*),
                InitParamsFunc init_params, ReferenceFunc ref,
                ToleranceFunc tol, float range_min, float range_max) const {
    xnnpack::ReplicableRandomDevice rng;
    std::uniform_real_distribution<float> f32dist(range_min, range_max);

    std::vector<float> x(batch_size() + XNN_EXTRA_BYTES / sizeof(float));
    std::vector<float> y(batch_size() +
                         (inplace() ? XNN_EXTRA_BYTES / sizeof(float) : 0));
    std::vector<float> y_ref(batch_size());
    for (size_t iteration = 0; iteration < iterations(); iteration++) {
      std::generate(x.begin(), x.end(), [&]() { return f32dist(rng); });
      if (inplace()) {
        memcpy(y.data(), x.data(), y.size() * sizeof(float));
      } else {
        std::fill(y.begin(), y.end(), nanf(""));
      }
      const float* x_data = inplace() ? y.data() : x.data();

      // Compute reference results.
      for (size_t i = 0; i < batch_size(); i++) {
        y_ref[i] = ref(x_data[i]);
      }

      // Initialize the params.
      UKernelParamsType params;
      const UKernelParamsType* params_ptr = init_params(&params);

      // Call optimized micro-kernel.
      ukernel(batch_size() * sizeof(float), x_data, y.data(), params_ptr);

      // Verify results.
      for (size_t i = 0; i < batch_size(); i++) {
        ASSERT_NEAR(y[i], y_ref[i], tol(y_ref[i]))
            << "at " << i << " / " << batch_size() << ", x[" << i
            << "] = " << std::scientific << x[i];
      }
    }
  }

  union bf16float {
    uint16_t bf[2];
    float f;
  };
  static float cvt_bf16_f32(uint16_t r) {
    bf16float q{};
    q.f = 0;
    q.bf[1] = r;
    return q.f;
  }

  static uint16_t cvt_f32_bf16(float f) {
    bf16float q{};
    q.f = f;
    return q.bf[1];
  }

  // Generic test function for `bf16` `vunary` kernels.
  //
  // The function is templated on the type of the kernel parameters and takes
  // the following arguments:
  //
  //  * `init_params`: A function that populates a given parameters data
  //    structure or returns `nullptr` if there is no default initialization.
  //  * `ref`: A function that computes the reference result for an input `x` of
  //    type `float`, converted from the actual `bf16` input.
  //  * `tol`: A function that computes the absolute tolerance for a reference
  //    result `y_ref` of type `float`. Note that the computed result `y` will
  //    be converted back to `float` for the comparison.
  //  * `range_min`, `range_max`: Limits for the range of input values.
  template <typename UKernelParamsType, typename InitParamsFunc,
            typename ReferenceFunc, typename ToleranceFunc>
  void TestBF16(void (*ukernel)(size_t, const void*, void*,
                                const UKernelParamsType*),
                InitParamsFunc init_params, ReferenceFunc ref,
                ToleranceFunc tol, float range_min, float range_max) const {
    xnnpack::ReplicableRandomDevice rng;
    auto distribution =
        std::uniform_real_distribution<float>(range_min, range_max);
    auto bf16rng = [&]() {
      return cvt_f32_bf16(distribution(rng));
    };

    std::vector<uint16_t> x(batch_size() + XNN_EXTRA_BYTES / sizeof(uint16_t));
    std::vector<uint16_t> y(
        batch_size() + (inplace() ? XNN_EXTRA_BYTES / sizeof(uint16_t) : 0));
    std::vector<float> y_ref(batch_size());
    for (size_t iteration = 0; iteration < iterations(); iteration++) {
      if (inplace()) {
        std::generate(y.begin(), y.end(), std::ref(bf16rng));
      } else {
        std::generate(x.begin(), x.end(), std::ref(bf16rng));
        std::fill(y.begin(), y.end(), UINT16_C(0xFFFF) /* NaN */);
      }
      const uint16_t* x_data = inplace() ? y.data() : x.data();

      // Compute reference results.
      for (size_t i = 0; i < batch_size(); i++) {
        y_ref[i] = ref(cvt_bf16_f32(x_data[i]));
      }

      // Initialize the params.
      UKernelParamsType params;
      const UKernelParamsType* params_ptr = init_params(&params);

      // Call optimized micro-kernel.
      ukernel(batch_size() * sizeof(uint16_t), x_data, y.data(), params_ptr);

      // Verify results.
      for (size_t i = 0; i < batch_size(); i++) {
        ASSERT_NEAR(cvt_bf16_f32(y[i]), y_ref[i], tol(y_ref[i]))
            << "at " << i << " / " << batch_size() << ", x[" << i
            << "] = " << cvt_bf16_f32(x[i]);
      }
    }
  }

  // Generic test function for `fp16` `vunary` kernels.
  //
  // The function is templated on the type of the kernel parameters and takes
  // the following arguments:
  //
  //  * `init_params`: A function that populates a given parameters data
  //    structure or returns `nullptr` if there is no default initialization.
  //  * `ref`: A function that computes the reference result for an input `x` of
  //    type `float`, converted from the actual `fp16` input.
  //  * `tol`: A function that computes the absolute tolerance for a reference
  //    result `y_ref` of type `float`. Note that the computed result `y` will
  //    be converted back to `float` for the comparison.
  //  * `range_min`, `range_max`: Limits for the range of input values.
  template <typename UKernelParamsType, typename InitParamsFunc,
            typename ReferenceFunc, typename ToleranceFunc>
  void TestFP16(void (*ukernel)(size_t, const void*, void*,
                                const UKernelParamsType*),
                InitParamsFunc init_params, ReferenceFunc ref,
                ToleranceFunc tol, float range_min, float range_max) const {
    xnnpack::ReplicableRandomDevice rng;
    auto distribution =
        std::uniform_real_distribution<float>(range_min, range_max);
    auto f16rng = [&]() {
      return fp16_ieee_from_fp32_value(distribution(rng));
    };

    std::vector<uint16_t> x(batch_size() + XNN_EXTRA_BYTES / sizeof(uint16_t));
    std::vector<uint16_t> y(
        batch_size() + (inplace() ? XNN_EXTRA_BYTES / sizeof(uint16_t) : 0));
    std::vector<float> y_ref(batch_size());
    for (size_t iteration = 0; iteration < iterations(); iteration++) {
      if (inplace()) {
        std::generate(y.begin(), y.end(), std::ref(f16rng));
      } else {
        std::generate(x.begin(), x.end(), std::ref(f16rng));
        std::fill(y.begin(), y.end(), UINT16_C(0x7E00) /* NaN */);
      }
      const uint16_t* x_data = inplace() ? y.data() : x.data();

      // Compute reference results.
      for (size_t i = 0; i < batch_size(); i++) {
        y_ref[i] = ref(fp16_ieee_to_fp32_value(x_data[i]));
      }

      // Initialize the params.
      UKernelParamsType params;
      const UKernelParamsType* params_ptr = init_params(&params);

      // Call optimized micro-kernel.
      ukernel(batch_size() * sizeof(uint16_t), x_data, y.data(), params_ptr);

      // Verify results.
      for (size_t i = 0; i < batch_size(); i++) {
        ASSERT_NEAR(fp16_ieee_to_fp32_value(y[i]), y_ref[i], tol(y_ref[i]))
            << "at " << i << " / " << batch_size() << ", x[" << i
            << "] = " << fp16_ieee_to_fp32_value(x[i]);
      }
    }
  }

  size_t batch_size_ = 1;
  bool inplace_ = false;
  float slope_ = 0.5f;
  float prescale_ = 1.0f;
  float alpha_ = 1.0f;
  float beta_ = 1.0f;
  uint32_t shift_ = 1;
  uint8_t qmin_ = 0;
  uint8_t qmax_ = 255;
  size_t iterations_ = 15;
};<|MERGE_RESOLUTION|>--- conflicted
+++ resolved
@@ -237,17 +237,9 @@
 
   void Test(xnn_u64_u32_vsqrtshift_ukernel_fn vsqrtshift) const;
 
-<<<<<<< HEAD
   void TestClz(xnn_s32_vclz_ukernel_fn vclz_fn,
             xnn_init_s32_default_params_fn init_params = nullptr) const;
 
-#if XNN_PLATFORM_JIT
-  void Test(xnn_vrelu_generator_fn generator, size_t k_unroll,
-            bool use_locals) const;
-#endif  // XNN_PLATFORM_JIT
-
-=======
->>>>>>> 6ac9c91b
  private:
   // Generic test function for `fp32` `vunary` kernels.
   //
