--- conflicted
+++ resolved
@@ -1076,732 +1076,6 @@
 )
 
 xnnpack_unit_test(
-<<<<<<< HEAD
-    name = "space_to_depth_nhwc_test",
-    srcs = [
-        "space-to-depth-nhwc.cc",
-        "space-to-depth-operator-tester.h",
-    ],
-    deps = OPERATOR_TEST_DEPS,
-)
-
-xnnpack_unit_test(
-    name = "transpose_nd_test",
-    srcs = [
-        "transpose-nd.cc",
-        "transpose-operator-tester.h",
-    ],
-    shard_count = 10,
-    deps = OPERATOR_TEST_DEPS,
-)
-
-xnnpack_unit_test(
-    name = "transpose_nd_eager_test",
-    srcs = [
-        "transpose-nd-eager.cc",
-        "transpose-operator-tester.h",
-    ],
-    shard_count = 5,
-    deps = OPERATOR_TEST_DEPS,
-)
-
-xnnpack_unit_test(
-    name = "unpooling_nhwc_test",
-    srcs = [
-        "unpooling-nhwc.cc",
-        "unpooling-operator-tester.h",
-    ],
-    deps = OPERATOR_TEST_DEPS,
-)
-
-########################### Unit tests for subgraph ###########################
-
-xnnpack_cxx_library(
-    name = "convolution_test_helpers",
-    testonly = True,
-    srcs = [
-        "convolution-test-helpers.cc",
-    ],
-    hdrs = [
-        "convolution-test-helpers.h",
-    ],
-    deps = [
-        "//:buffer",
-        "//:microparams",
-        "//:quantization",
-    ],
-)
-
-xnnpack_cxx_library(
-    name = "subgraph_unary_tester",
-    testonly = True,
-    hdrs = [
-        "subgraph-unary-tester.h",
-    ],
-    deps = xnnpack_test_deps_for_library() + [
-        ":replicable_random_device",
-        "//:buffer",
-        "//:node_type",
-        "//:operators",
-        "//:requantization",
-        "//:subgraph",
-        "//:xnnpack_h",
-    ],
-)
-
-xnnpack_cxx_library(
-    name = "subgraph_tester",
-    testonly = True,
-    hdrs = [
-        "subgraph-tester.h",
-    ],
-    deps = xnnpack_test_deps_for_library() + [
-        ":replicable_random_device",
-        ":runtime_flags",
-        "//:buffer",
-        "//:datatype",
-        "//:subgraph_h",
-        "//:xnnpack_h",
-    ],
-)
-
-xnnpack_unit_test(
-    name = "unary_test",
-    srcs = [
-        "unary.cc",
-    ],
-    deps = [
-        ":replicable_random_device",
-        ":runtime_flags",
-        ":unary_ops",
-        "//:XNNPACK",
-        "//:buffer",
-        "//:datatype",
-        "//:logging",
-        "//:operator_utils",
-        "//:subgraph",
-    ],
-)
-
-xnnpack_unit_test(
-    name = "buffer_test",
-    srcs = [
-        "buffer.cc",
-    ],
-    deps = [
-        ":replicable_random_device",
-        "//:buffer",
-    ],
-)
-
-[xnnpack_unit_test(
-    name = "%s_test" % operator,
-    srcs = [
-        "%s.cc" % operator.replace("_", "-"),
-    ],
-    shard_count = 5,
-    deps = [
-        ":replicable_random_device",
-        ":runtime_flags",
-        ":subgraph_tester",
-        ":subgraph_unary_tester",
-        "//:XNNPACK",
-        "//:buffer",
-        "//:datatype",
-        "//:math",
-        "//:node_type",
-        "//:operators",
-        "//:requantization",
-        "//:subgraph",
-    ],
-) for operator in [
-    "copy",
-    "softmax",
-    "space_to_depth_2d",
-    "static_constant_pad",
-    "static_expand_dims",
-    "static_reshape",
-    "static_slice",
-    "static_transpose",
-]]
-
-xnnpack_cxx_library(
-    name = "subgraph_binary_tester",
-    testonly = True,
-    hdrs = [
-        "subgraph-binary-tester.h",
-    ],
-    deps = xnnpack_test_deps_for_library() + [
-        ":replicable_random_device",
-        "//:buffer",
-        "//:node_type",
-        "//:operators",
-        "//:requantization",
-        "//:subgraph",
-        "//:xnnpack_h",
-    ],
-)
-
-xnnpack_unit_test(
-    name = "workspace_test",
-    srcs = [
-        "workspace.cc",
-    ],
-    deps = [
-        ":replicable_random_device",
-        ":runtime_flags",
-        "//:XNNPACK",
-        "//:allocation_type",
-        "//:buffer",
-        "//:common",
-        "//:math",
-        "//:subgraph",
-    ],
-)
-
-xnnpack_unit_test(
-    name = "binary_test",
-    srcs = ["binary.cc"],
-    deps = [
-        ":operator_test_utils",
-        ":replicable_random_device",
-        ":runtime_flags",
-        "//:XNNPACK",
-        "//:buffer",
-        "//:datatype",
-        "//:logging",
-        "//:math",
-        "//:operator_utils",
-        "//:operators",
-        "//:subgraph",
-    ],
-)
-
-xnnpack_unit_test(
-    name = "argmax_pooling_2d_test",
-    srcs = [
-        "argmax-pooling-2d.cc",
-    ],
-    deps = [
-        ":replicable_random_device",
-        ":runtime_flags",
-        "//:XNNPACK",
-        "//:buffer",
-        "//:common",
-        "//:node_type",
-        "//:operators",
-        "//:subgraph",
-    ],
-)
-
-xnnpack_unit_test(
-    name = "average_pooling_2d_test",
-    srcs = [
-        "average-pooling-2d.cc",
-    ],
-    deps = [
-        ":replicable_random_device",
-        ":runtime_flags",
-        "//:XNNPACK",
-        "//:buffer",
-        "//:common",
-        "//:math",
-        "//:node_type",
-        "//:operator_utils",
-        "//:operators",
-        "//:subgraph",
-    ],
-)
-
-xnnpack_unit_test(
-    name = "average_pooling_2d_reshape_test",
-    srcs = [
-        "average-pooling-2d-reshape.cc",
-    ],
-    deps = [
-        ":runtime_flags",
-        "//:XNNPACK",
-        "//:node_type",
-        "//:subgraph",
-    ],
-)
-
-xnnpack_unit_test(
-    name = "batch_matrix_multiply_test",
-    srcs = [
-        "batch-matrix-multiply.cc",
-    ],
-    deps = [
-        ":replicable_random_device",
-        ":runtime_flags",
-        "//:XNNPACK",
-        "//:buffer",
-        "//:common",
-        "//:math",
-        "//:node_type",
-        "//:operators",
-        "//:subgraph",
-    ],
-)
-
-[xnnpack_unit_test(
-    name = "concatenate_test" if n == None else "concatenate%d_test" % n,
-    srcs = [
-        "concatenate.cc" if n == None else "concatenate%d.cc" % n,
-    ],
-    deps = [
-        ":replicable_random_device",
-        ":runtime_flags",
-        "//:XNNPACK",
-        "//:buffer",
-        "//:math",
-        "//:node_type",
-        "//:operators",
-        "//:subgraph",
-    ],
-) for n in [
-    2,
-    3,
-    4,
-    5,
-    None,
-]]
-
-xnnpack_unit_test(
-    name = "convolution_2d_test",
-    srcs = [
-        "convolution-2d.cc",
-    ],
-    deps = [
-        ":convolution_test_helpers",
-        ":replicable_random_device",
-        ":runtime_flags",
-        "//:XNNPACK",
-        "//:buffer",
-        "//:common",
-        "//:math",
-        "//:node_type",
-        "//:operator_utils",
-        "//:operators",
-        "//:requantization",
-        "//:subgraph",
-    ],
-)
-
-xnnpack_unit_test(
-    name = "deconvolution_2d_test",
-    timeout = "moderate",
-    srcs = [
-        "deconvolution-2d.cc",
-    ],
-    shard_count = 5,
-    deps = [
-        ":replicable_random_device",
-        ":runtime_flags",
-        "//:XNNPACK",
-        "//:buffer",
-        "//:internal",
-        "//:math",
-        "//:node_type",
-        "//:operator_utils",
-        "//:operators",
-        "//:requantization",
-        "//:subgraph",
-    ],
-)
-
-xnnpack_unit_test(
-    name = "depth_to_space_2d_test",
-    srcs = [
-        "depth-to-space-2d.cc",
-    ],
-    deps = [
-        ":replicable_random_device",
-        ":runtime_flags",
-        "//:XNNPACK",
-        "//:buffer",
-        "//:math",
-        "//:node_type",
-        "//:operators",
-        "//:subgraph",
-    ],
-)
-
-xnnpack_unit_test(
-    name = "depthwise_convolution_2d_test",
-    srcs = [
-        "depthwise-convolution-2d.cc",
-    ],
-    deps = [
-        ":convolution_test_helpers",
-        ":replicable_random_device",
-        ":runtime_flags",
-        "//:XNNPACK",
-        "//:buffer",
-        "//:common",
-        "//:math",
-        "//:node_type",
-        "//:operator_utils",
-        "//:operators",
-        "//:requantization",
-        "//:subgraph",
-    ],
-)
-
-[xnnpack_unit_test(
-    name = "even_split_test" if n == None else "even_split%d_test" % n,
-    srcs = [
-        "even-split.cc" if n == None else "even-split%s.cc" % n,
-    ],
-    deps = [
-        ":replicable_random_device",
-        ":runtime_flags",
-        "//:XNNPACK",
-        "//:buffer",
-        "//:math",
-        "//:node_type",
-        "//:operators",
-        "//:subgraph",
-    ],
-) for n in [
-    2,
-    3,
-    4,
-    None,
-]]
-
-xnnpack_unit_test(
-    name = "fully_connected_test",
-    timeout = "moderate",
-    srcs = [
-        "fully-connected.cc",
-    ],
-    deps = [
-        ":replicable_random_device",
-        ":runtime_flags",
-        "//:XNNPACK",
-        "//:buffer",
-        "//:common",
-        "//:math",
-        "//:node_type",
-        "//:operators",
-        "//:params",
-        "//:requantization",
-        "//:subgraph",
-    ],
-)
-
-xnnpack_unit_test(
-    name = "global_average_pooling_1d_test",
-    srcs = [
-        "global-average-pooling-1d.cc",
-    ],
-    deps = [
-        ":replicable_random_device",
-        "//:XNNPACK",
-        "//:aligned_allocator",
-        "//:common",
-        "//:math",
-        "//:node_type",
-        "//:operators",
-        "//:requantization",
-        "//:subgraph",
-    ],
-)
-
-xnnpack_unit_test(
-    name = "global_average_pooling_2d_test",
-    srcs = [
-        "global-average-pooling-2d.cc",
-    ],
-    deps = [
-        ":replicable_random_device",
-        "//:XNNPACK",
-        "//:aligned_allocator",
-        "//:common",
-        "//:math",
-        "//:node_type",
-        "//:operators",
-        "//:requantization",
-        "//:subgraph",
-    ],
-)
-
-xnnpack_unit_test(
-    name = "global_sum_pooling_1d_test",
-    srcs = [
-        "global-sum-pooling-1d.cc",
-    ],
-    deps = [
-        ":replicable_random_device",
-        "//:XNNPACK",
-        "//:aligned_allocator",
-        "//:common",
-        "//:math",
-        "//:node_type",
-        "//:operators",
-        "//:subgraph",
-    ],
-)
-
-xnnpack_unit_test(
-    name = "global_sum_pooling_2d_test",
-    srcs = [
-        "global-sum-pooling-2d.cc",
-    ],
-    deps = [
-        ":replicable_random_device",
-        "//:XNNPACK",
-        "//:aligned_allocator",
-        "//:common",
-        "//:math",
-        "//:node_type",
-        "//:operators",
-        "//:subgraph",
-    ],
-)
-
-xnnpack_unit_test(
-    name = "max_pooling_2d_test",
-    srcs = [
-        "max-pooling-2d.cc",
-    ],
-    deps = [
-        ":replicable_random_device",
-        ":runtime_flags",
-        "//:XNNPACK",
-        "//:buffer",
-        "//:math",
-        "//:node_type",
-        "//:operator_utils",
-        "//:operators",
-        "//:requantization",
-        "//:subgraph",
-    ],
-)
-
-xnnpack_unit_test(
-    name = "rope_test",
-    srcs = [
-        "rope.cc",
-    ],
-    deps = [
-        ":replicable_random_device",
-        ":runtime_flags",
-        "//:XNNPACK",
-        "//:buffer",
-        "//:math",
-        "//:node_type",
-        "//:operators",
-        "//:subgraph",
-    ],
-)
-
-xnnpack_unit_test(
-    name = "scaled_dot_product_attention_test",
-    srcs = [
-        "scaled-dot-product-attention.cc",
-    ],
-    deps = [
-        ":replicable_random_device",
-        ":runtime_flags",
-        "//:XNNPACK",
-        "//:aligned_allocator",
-        "//:common",
-        "//:math",
-        "//:node_type",
-        "//:subgraph",
-    ],
-)
-
-xnnpack_unit_test(
-    name = "static_reduce_test",
-    srcs = [
-        "static-reduce.cc",
-    ],
-    deps = [
-        ":replicable_random_device",
-        ":runtime_flags",
-        "//:XNNPACK",
-        "//:buffer",
-        "//:common",
-        "//:datatype",
-        "//:logging",
-        "//:math",
-        "//:operators",
-        "//:subgraph",
-    ],
-)
-
-xnnpack_unit_test(
-    name = "reshape_helpers_test",
-    srcs = [
-        "reshape-helpers.cc",
-    ],
-    deps = [
-        ":replicable_random_device",
-        ":runtime_flags",
-        "//:XNNPACK",
-        "//:buffer",
-        "//:subgraph",
-    ],
-)
-
-xnnpack_unit_test(
-    name = "static_resize_bilinear_2d_test",
-    srcs = [
-        "static-resize-bilinear-2d.cc",
-    ],
-    deps = [
-        ":replicable_random_device",
-        ":runtime_flags",
-        "//:XNNPACK",
-        "//:buffer",
-        "//:math",
-        "//:node_type",
-        "//:operators",
-        "//:subgraph",
-    ],
-)
-
-xnnpack_unit_test(
-    name = "unpooling_2d_test",
-    srcs = [
-        "unpooling-2d.cc",
-    ],
-    deps = [
-        ":replicable_random_device",
-        ":runtime_flags",
-        "//:XNNPACK",
-        "//:buffer",
-        "//:node_type",
-        "//:operator_utils",
-        "//:operators",
-        "//:subgraph",
-    ],
-)
-
-xnnpack_unit_test(
-    name = "fusion_test",
-    srcs = [
-        "fusion.cc",
-        "runtime-tester.h",
-        "subgraph-tester.h",
-    ],
-    deps = [
-        ":replicable_random_device",
-        ":runtime_flags",
-        "//:XNNPACK",
-        "//:buffer",
-        "//:datatype",
-        "//:node_type",
-        "//:subgraph",
-    ],
-)
-
-############################### Misc unit tests ###############################
-
-xnnpack_unit_test(
-    name = "runtime_test",
-    srcs = [
-        "runtime.cc",
-        "runtime-tester.h",
-        "subgraph-tester.h",
-    ],
-    deps = [
-        ":replicable_random_device",
-        ":runtime_flags",
-        "//:XNNPACK",
-        "//:buffer",
-        "//:datatype",
-        "//:subgraph",
-    ],
-)
-
-xnnpack_unit_test(
-    name = "subgraph_test",
-    srcs = [
-        "runtime-tester.h",
-        "subgraph.cc",
-        "subgraph-tester.h",
-    ],
-    deps = [
-        ":replicable_random_device",
-        ":runtime_flags",
-        "//:XNNPACK",
-        "//:buffer",
-        "//:datatype",
-        "//:subgraph",
-    ],
-)
-
-xnnpack_unit_test(
-    name = "memory_planner_test",
-    srcs = [
-        "memory-planner.cc",
-        "runtime-tester.h",
-        "subgraph-tester.h",
-    ],
-    deps = [
-        ":replicable_random_device",
-        ":runtime_flags",
-        "//:XNNPACK",
-        "//:buffer",
-        "//:datatype",
-        "//:node_type",
-        "//:subgraph",
-    ],
-)
-
-xnnpack_unit_test(
-    name = "subgraph_nchw_test",
-    srcs = ["subgraph-nchw.cc"],
-    deps = [
-        ":replicable_random_device",
-        ":subgraph_tester",
-        "//:XNNPACK",
-        "//:node_type",
-        "//:subgraph",
-    ],
-)
-
-xnnpack_unit_test(
-    name = "subgraph_fp16_test",
-    srcs = [
-        "mock-allocator.h",
-        "runtime-tester.h",
-        "subgraph-fp16.cc",
-        "subgraph-tester.h",
-    ],
-    deps = [
-        ":replicable_random_device",
-        ":runtime_flags",
-        "//:XNNPACK",
-        "//:allocation_type",
-        "//:allocator",
-        "//:buffer",
-        "//:datatype",
-        "//:math",
-        "//:node_type",
-        "//:params",
-        "//:subgraph",
-    ],
-)
-
-xnnpack_unit_test(
-    name = "weights_cache_test",
-    srcs = ["weights-cache.cc"],
-    deps = [
-        "//:XNNPACK",
-        "//:cache",
-        "//:common",
-        "//:memory",
-    ],
-)
-
-xnnpack_unit_test(
-=======
->>>>>>> 47e2bcd1
     name = "mutex_test",
     srcs = ["mutex.cc"],
     deps = [
