--- conflicted
+++ resolved
@@ -125,13 +125,8 @@
     qu8-rdsum
     qu8-rsum
     qu8-vlrelu
-<<<<<<< HEAD
-=======
     rdminmax
     rminmax
-    s8-ibilinear
-    u8-ibilinear
->>>>>>> 1b857cfd
     u8-lut32norm
     x16-packw
     x32-packw
