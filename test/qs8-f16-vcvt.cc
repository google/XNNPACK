// Copyright 2021 Google LLC
//
// This source code is licensed under the BSD-style license found in the
// LICENSE file in the root directory of this source tree.
//
// Auto-generated file. Do not edit!
//   Specification: test/qs8-f16-vcvt.yaml
//   Generator: tools/generate-vcvt-test.py


#include <limits>

#include <gtest/gtest.h>
#include "xnnpack/common.h"
#include "xnnpack/isa-checks.h"
#include "xnnpack/vcvt.h"
#include "vcvt-microkernel-tester.h"


#if XNN_ENABLE_ARM_FP16_VECTOR && (XNN_ARCH_ARM || XNN_ARCH_ARM64)
  TEST(QS8_F16_VCVT__NEONFP16ARITH_U8, batch_eq_8) {
    TEST_REQUIRES_ARM_NEON_FP16_ARITH;
    const size_t batch_tile = 8;
    VCvtMicrokernelTester()
<<<<<<< HEAD
      .batch_size(batch_tile)
      .Test(xnn_qs8_f16_vcvt_ukernel__neonfp16arith_u8, xnn_init_qs8_f16_cvt_neonfp16arith_params);
=======
      .batch_size(8)
      .Test(xnn_qs8_f16_vcvt_ukernel__neonfp16arith_u8, xnn_init_qs8_f16_cvt_scalar_params);
>>>>>>> 4a629bcd
  }

  TEST(QS8_F16_VCVT__NEONFP16ARITH_U8, batch_div_8) {
    TEST_REQUIRES_ARM_NEON_FP16_ARITH;
    const size_t batch_tile = 8;
    for (size_t batch_size = batch_tile*2; batch_size < batch_tile*10; batch_size += batch_tile) {
      VCvtMicrokernelTester()
        .batch_size(batch_size)
        .Test(xnn_qs8_f16_vcvt_ukernel__neonfp16arith_u8, xnn_init_qs8_f16_cvt_scalar_params);
    }
  }

  TEST(QS8_F16_VCVT__NEONFP16ARITH_U8, batch_lt_8) {
    TEST_REQUIRES_ARM_NEON_FP16_ARITH;
    const size_t batch_tile = 8;
    for (size_t batch_size = 1; batch_size < batch_tile; batch_size++) {
      VCvtMicrokernelTester()
        .batch_size(batch_size)
        .Test(xnn_qs8_f16_vcvt_ukernel__neonfp16arith_u8, xnn_init_qs8_f16_cvt_scalar_params);
    }
  }

  TEST(QS8_F16_VCVT__NEONFP16ARITH_U8, batch_gt_8) {
    TEST_REQUIRES_ARM_NEON_FP16_ARITH;
    for (size_t batch_size = 9; batch_size < 16; batch_size++) {
      VCvtMicrokernelTester()
        .batch_size(batch_size)
        .Test(xnn_qs8_f16_vcvt_ukernel__neonfp16arith_u8, xnn_init_qs8_f16_cvt_scalar_params);
    }
  }

  TEST(QS8_F16_VCVT__NEONFP16ARITH_U8, scale) {
    TEST_REQUIRES_ARM_NEON_FP16_ARITH;
    for (size_t batch_size = 1; batch_size <= 40; batch_size += 7) {
      VCvtMicrokernelTester()
        .batch_size(batch_size)
        .scale(50)
        .Test(xnn_qs8_f16_vcvt_ukernel__neonfp16arith_u8, xnn_init_qs8_f16_cvt_scalar_params);
    }
  }

  TEST(QS8_F16_VCVT__NEONFP16ARITH_U8, input_zero_point) {
    TEST_REQUIRES_ARM_NEON_FP16_ARITH;
    for (int16_t input_zero_point = 0; input_zero_point < 5; input_zero_point += 2) {
      for (size_t batch_size = 1; batch_size <= 40; batch_size += 7) {
        VCvtMicrokernelTester()
          .batch_size(batch_size)
          .input_zero_point(input_zero_point)
          .Test(xnn_qs8_f16_vcvt_ukernel__neonfp16arith_u8, xnn_init_qs8_f16_cvt_scalar_params);
      }
    }
  }
#endif  // XNN_ENABLE_ARM_FP16_VECTOR && (XNN_ARCH_ARM || XNN_ARCH_ARM64)


#if XNN_ENABLE_ARM_FP16_VECTOR && (XNN_ARCH_ARM || XNN_ARCH_ARM64)
  TEST(QS8_F16_VCVT__NEONFP16ARITH_U16, batch_eq_16) {
    TEST_REQUIRES_ARM_NEON_FP16_ARITH;
    const size_t batch_tile = 16;
    VCvtMicrokernelTester()
<<<<<<< HEAD
      .batch_size(batch_tile)
      .Test(xnn_qs8_f16_vcvt_ukernel__neonfp16arith_u16, xnn_init_qs8_f16_cvt_neonfp16arith_params);
=======
      .batch_size(16)
      .Test(xnn_qs8_f16_vcvt_ukernel__neonfp16arith_u16, xnn_init_qs8_f16_cvt_scalar_params);
>>>>>>> 4a629bcd
  }

  TEST(QS8_F16_VCVT__NEONFP16ARITH_U16, batch_div_16) {
    TEST_REQUIRES_ARM_NEON_FP16_ARITH;
    const size_t batch_tile = 16;
    for (size_t batch_size = batch_tile*2; batch_size < batch_tile*10; batch_size += batch_tile) {
      VCvtMicrokernelTester()
        .batch_size(batch_size)
        .Test(xnn_qs8_f16_vcvt_ukernel__neonfp16arith_u16, xnn_init_qs8_f16_cvt_scalar_params);
    }
  }

  TEST(QS8_F16_VCVT__NEONFP16ARITH_U16, batch_lt_16) {
    TEST_REQUIRES_ARM_NEON_FP16_ARITH;
    const size_t batch_tile = 16;
    for (size_t batch_size = 1; batch_size < batch_tile; batch_size++) {
      VCvtMicrokernelTester()
        .batch_size(batch_size)
        .Test(xnn_qs8_f16_vcvt_ukernel__neonfp16arith_u16, xnn_init_qs8_f16_cvt_scalar_params);
    }
  }

  TEST(QS8_F16_VCVT__NEONFP16ARITH_U16, batch_gt_16) {
    TEST_REQUIRES_ARM_NEON_FP16_ARITH;
    for (size_t batch_size = 17; batch_size < 32; batch_size++) {
      VCvtMicrokernelTester()
        .batch_size(batch_size)
        .Test(xnn_qs8_f16_vcvt_ukernel__neonfp16arith_u16, xnn_init_qs8_f16_cvt_scalar_params);
    }
  }

  TEST(QS8_F16_VCVT__NEONFP16ARITH_U16, scale) {
    TEST_REQUIRES_ARM_NEON_FP16_ARITH;
    for (size_t batch_size = 1; batch_size <= 80; batch_size += 15) {
      VCvtMicrokernelTester()
        .batch_size(batch_size)
        .scale(50)
        .Test(xnn_qs8_f16_vcvt_ukernel__neonfp16arith_u16, xnn_init_qs8_f16_cvt_scalar_params);
    }
  }

  TEST(QS8_F16_VCVT__NEONFP16ARITH_U16, input_zero_point) {
    TEST_REQUIRES_ARM_NEON_FP16_ARITH;
    for (int16_t input_zero_point = 0; input_zero_point < 5; input_zero_point += 2) {
      for (size_t batch_size = 1; batch_size <= 80; batch_size += 15) {
        VCvtMicrokernelTester()
          .batch_size(batch_size)
          .input_zero_point(input_zero_point)
          .Test(xnn_qs8_f16_vcvt_ukernel__neonfp16arith_u16, xnn_init_qs8_f16_cvt_scalar_params);
      }
    }
  }
#endif  // XNN_ENABLE_ARM_FP16_VECTOR && (XNN_ARCH_ARM || XNN_ARCH_ARM64)


#if XNN_ENABLE_ARM_FP16_VECTOR && (XNN_ARCH_ARM || XNN_ARCH_ARM64)
  TEST(QS8_F16_VCVT__NEONFP16ARITH_U24, batch_eq_24) {
    TEST_REQUIRES_ARM_NEON_FP16_ARITH;
    const size_t batch_tile = 24;
    VCvtMicrokernelTester()
<<<<<<< HEAD
      .batch_size(batch_tile)
      .Test(xnn_qs8_f16_vcvt_ukernel__neonfp16arith_u24, xnn_init_qs8_f16_cvt_neonfp16arith_params);
=======
      .batch_size(24)
      .Test(xnn_qs8_f16_vcvt_ukernel__neonfp16arith_u24, xnn_init_qs8_f16_cvt_scalar_params);
>>>>>>> 4a629bcd
  }

  TEST(QS8_F16_VCVT__NEONFP16ARITH_U24, batch_div_24) {
    TEST_REQUIRES_ARM_NEON_FP16_ARITH;
    const size_t batch_tile = 24;
    for (size_t batch_size = batch_tile*2; batch_size < batch_tile*10; batch_size += batch_tile) {
      VCvtMicrokernelTester()
        .batch_size(batch_size)
        .Test(xnn_qs8_f16_vcvt_ukernel__neonfp16arith_u24, xnn_init_qs8_f16_cvt_scalar_params);
    }
  }

  TEST(QS8_F16_VCVT__NEONFP16ARITH_U24, batch_lt_24) {
    TEST_REQUIRES_ARM_NEON_FP16_ARITH;
    const size_t batch_tile = 24;
    for (size_t batch_size = 1; batch_size < batch_tile; batch_size++) {
      VCvtMicrokernelTester()
        .batch_size(batch_size)
        .Test(xnn_qs8_f16_vcvt_ukernel__neonfp16arith_u24, xnn_init_qs8_f16_cvt_scalar_params);
    }
  }

  TEST(QS8_F16_VCVT__NEONFP16ARITH_U24, batch_gt_24) {
    TEST_REQUIRES_ARM_NEON_FP16_ARITH;
    for (size_t batch_size = 25; batch_size < 48; batch_size++) {
      VCvtMicrokernelTester()
        .batch_size(batch_size)
        .Test(xnn_qs8_f16_vcvt_ukernel__neonfp16arith_u24, xnn_init_qs8_f16_cvt_scalar_params);
    }
  }

  TEST(QS8_F16_VCVT__NEONFP16ARITH_U24, scale) {
    TEST_REQUIRES_ARM_NEON_FP16_ARITH;
    for (size_t batch_size = 1; batch_size <= 120; batch_size += 23) {
      VCvtMicrokernelTester()
        .batch_size(batch_size)
        .scale(50)
        .Test(xnn_qs8_f16_vcvt_ukernel__neonfp16arith_u24, xnn_init_qs8_f16_cvt_scalar_params);
    }
  }

  TEST(QS8_F16_VCVT__NEONFP16ARITH_U24, input_zero_point) {
    TEST_REQUIRES_ARM_NEON_FP16_ARITH;
    for (int16_t input_zero_point = 0; input_zero_point < 5; input_zero_point += 2) {
      for (size_t batch_size = 1; batch_size <= 120; batch_size += 23) {
        VCvtMicrokernelTester()
          .batch_size(batch_size)
          .input_zero_point(input_zero_point)
          .Test(xnn_qs8_f16_vcvt_ukernel__neonfp16arith_u24, xnn_init_qs8_f16_cvt_scalar_params);
      }
    }
  }
#endif  // XNN_ENABLE_ARM_FP16_VECTOR && (XNN_ARCH_ARM || XNN_ARCH_ARM64)


#if XNN_ENABLE_ARM_FP16_VECTOR && (XNN_ARCH_ARM || XNN_ARCH_ARM64)
  TEST(QS8_F16_VCVT__NEONFP16ARITH_U32, batch_eq_32) {
    TEST_REQUIRES_ARM_NEON_FP16_ARITH;
    const size_t batch_tile = 32;
    VCvtMicrokernelTester()
<<<<<<< HEAD
      .batch_size(batch_tile)
      .Test(xnn_qs8_f16_vcvt_ukernel__neonfp16arith_u32, xnn_init_qs8_f16_cvt_neonfp16arith_params);
=======
      .batch_size(32)
      .Test(xnn_qs8_f16_vcvt_ukernel__neonfp16arith_u32, xnn_init_qs8_f16_cvt_scalar_params);
>>>>>>> 4a629bcd
  }

  TEST(QS8_F16_VCVT__NEONFP16ARITH_U32, batch_div_32) {
    TEST_REQUIRES_ARM_NEON_FP16_ARITH;
    const size_t batch_tile = 32;
    for (size_t batch_size = batch_tile*2; batch_size < batch_tile*10; batch_size += batch_tile) {
      VCvtMicrokernelTester()
        .batch_size(batch_size)
        .Test(xnn_qs8_f16_vcvt_ukernel__neonfp16arith_u32, xnn_init_qs8_f16_cvt_scalar_params);
    }
  }

  TEST(QS8_F16_VCVT__NEONFP16ARITH_U32, batch_lt_32) {
    TEST_REQUIRES_ARM_NEON_FP16_ARITH;
    const size_t batch_tile = 32;
    for (size_t batch_size = 1; batch_size < batch_tile; batch_size++) {
      VCvtMicrokernelTester()
        .batch_size(batch_size)
        .Test(xnn_qs8_f16_vcvt_ukernel__neonfp16arith_u32, xnn_init_qs8_f16_cvt_scalar_params);
    }
  }

  TEST(QS8_F16_VCVT__NEONFP16ARITH_U32, batch_gt_32) {
    TEST_REQUIRES_ARM_NEON_FP16_ARITH;
    for (size_t batch_size = 33; batch_size < 64; batch_size++) {
      VCvtMicrokernelTester()
        .batch_size(batch_size)
        .Test(xnn_qs8_f16_vcvt_ukernel__neonfp16arith_u32, xnn_init_qs8_f16_cvt_scalar_params);
    }
  }

  TEST(QS8_F16_VCVT__NEONFP16ARITH_U32, scale) {
    TEST_REQUIRES_ARM_NEON_FP16_ARITH;
    for (size_t batch_size = 1; batch_size <= 160; batch_size += 31) {
      VCvtMicrokernelTester()
        .batch_size(batch_size)
        .scale(50)
        .Test(xnn_qs8_f16_vcvt_ukernel__neonfp16arith_u32, xnn_init_qs8_f16_cvt_scalar_params);
    }
  }

  TEST(QS8_F16_VCVT__NEONFP16ARITH_U32, input_zero_point) {
    TEST_REQUIRES_ARM_NEON_FP16_ARITH;
    for (int16_t input_zero_point = 0; input_zero_point < 5; input_zero_point += 2) {
      for (size_t batch_size = 1; batch_size <= 160; batch_size += 31) {
        VCvtMicrokernelTester()
          .batch_size(batch_size)
          .input_zero_point(input_zero_point)
          .Test(xnn_qs8_f16_vcvt_ukernel__neonfp16arith_u32, xnn_init_qs8_f16_cvt_scalar_params);
      }
    }
  }
#endif  // XNN_ENABLE_ARM_FP16_VECTOR && (XNN_ARCH_ARM || XNN_ARCH_ARM64)


#if XNN_ARCH_X86 || XNN_ARCH_X86_64
  TEST(QS8_F16_VCVT__AVX2_U16, batch_eq_16) {
    TEST_REQUIRES_X86_AVX2;
    const size_t batch_tile = 16;
    VCvtMicrokernelTester()
      .batch_size(batch_tile)
      .Test(xnn_qs8_f16_vcvt_ukernel__avx2_u16, xnn_init_qs8_f16_cvt_scalar_params);
  }

  TEST(QS8_F16_VCVT__AVX2_U16, batch_div_16) {
    TEST_REQUIRES_X86_AVX2;
    const size_t batch_tile = 16;
    for (size_t batch_size = batch_tile*2; batch_size < batch_tile*10; batch_size += batch_tile) {
      VCvtMicrokernelTester()
        .batch_size(batch_size)
        .Test(xnn_qs8_f16_vcvt_ukernel__avx2_u16, xnn_init_qs8_f16_cvt_scalar_params);
    }
  }

  TEST(QS8_F16_VCVT__AVX2_U16, batch_lt_16) {
    TEST_REQUIRES_X86_AVX2;
    const size_t batch_tile = 16;
    for (size_t batch_size = 1; batch_size < batch_tile; batch_size++) {
      VCvtMicrokernelTester()
        .batch_size(batch_size)
        .Test(xnn_qs8_f16_vcvt_ukernel__avx2_u16, xnn_init_qs8_f16_cvt_scalar_params);
    }
  }

  TEST(QS8_F16_VCVT__AVX2_U16, batch_gt_16) {
    TEST_REQUIRES_X86_AVX2;
    for (size_t batch_size = 17; batch_size < 32; batch_size++) {
      VCvtMicrokernelTester()
        .batch_size(batch_size)
        .Test(xnn_qs8_f16_vcvt_ukernel__avx2_u16, xnn_init_qs8_f16_cvt_scalar_params);
    }
  }

  TEST(QS8_F16_VCVT__AVX2_U16, scale) {
    TEST_REQUIRES_X86_AVX2;
    for (size_t batch_size = 1; batch_size <= 80; batch_size += 15) {
      VCvtMicrokernelTester()
        .batch_size(batch_size)
        .scale(50)
        .Test(xnn_qs8_f16_vcvt_ukernel__avx2_u16, xnn_init_qs8_f16_cvt_scalar_params);
    }
  }

  TEST(QS8_F16_VCVT__AVX2_U16, input_zero_point) {
    TEST_REQUIRES_X86_AVX2;
    for (int16_t input_zero_point = 0; input_zero_point < 5; input_zero_point += 2) {
      for (size_t batch_size = 1; batch_size <= 80; batch_size += 15) {
        VCvtMicrokernelTester()
          .batch_size(batch_size)
          .input_zero_point(input_zero_point)
          .Test(xnn_qs8_f16_vcvt_ukernel__avx2_u16, xnn_init_qs8_f16_cvt_scalar_params);
      }
    }
  }
#endif  // XNN_ARCH_X86 || XNN_ARCH_X86_64


#if XNN_ARCH_X86 || XNN_ARCH_X86_64
  TEST(QS8_F16_VCVT__AVX2_U24, batch_eq_24) {
    TEST_REQUIRES_X86_AVX2;
    const size_t batch_tile = 24;
    VCvtMicrokernelTester()
      .batch_size(batch_tile)
      .Test(xnn_qs8_f16_vcvt_ukernel__avx2_u24, xnn_init_qs8_f16_cvt_scalar_params);
  }

  TEST(QS8_F16_VCVT__AVX2_U24, batch_div_24) {
    TEST_REQUIRES_X86_AVX2;
    const size_t batch_tile = 24;
    for (size_t batch_size = batch_tile*2; batch_size < batch_tile*10; batch_size += batch_tile) {
      VCvtMicrokernelTester()
        .batch_size(batch_size)
        .Test(xnn_qs8_f16_vcvt_ukernel__avx2_u24, xnn_init_qs8_f16_cvt_scalar_params);
    }
  }

  TEST(QS8_F16_VCVT__AVX2_U24, batch_lt_24) {
    TEST_REQUIRES_X86_AVX2;
    const size_t batch_tile = 24;
    for (size_t batch_size = 1; batch_size < batch_tile; batch_size++) {
      VCvtMicrokernelTester()
        .batch_size(batch_size)
        .Test(xnn_qs8_f16_vcvt_ukernel__avx2_u24, xnn_init_qs8_f16_cvt_scalar_params);
    }
  }

  TEST(QS8_F16_VCVT__AVX2_U24, batch_gt_24) {
    TEST_REQUIRES_X86_AVX2;
    for (size_t batch_size = 25; batch_size < 48; batch_size++) {
      VCvtMicrokernelTester()
        .batch_size(batch_size)
        .Test(xnn_qs8_f16_vcvt_ukernel__avx2_u24, xnn_init_qs8_f16_cvt_scalar_params);
    }
  }

  TEST(QS8_F16_VCVT__AVX2_U24, scale) {
    TEST_REQUIRES_X86_AVX2;
    for (size_t batch_size = 1; batch_size <= 120; batch_size += 23) {
      VCvtMicrokernelTester()
        .batch_size(batch_size)
        .scale(50)
        .Test(xnn_qs8_f16_vcvt_ukernel__avx2_u24, xnn_init_qs8_f16_cvt_scalar_params);
    }
  }

  TEST(QS8_F16_VCVT__AVX2_U24, input_zero_point) {
    TEST_REQUIRES_X86_AVX2;
    for (int16_t input_zero_point = 0; input_zero_point < 5; input_zero_point += 2) {
      for (size_t batch_size = 1; batch_size <= 120; batch_size += 23) {
        VCvtMicrokernelTester()
          .batch_size(batch_size)
          .input_zero_point(input_zero_point)
          .Test(xnn_qs8_f16_vcvt_ukernel__avx2_u24, xnn_init_qs8_f16_cvt_scalar_params);
      }
    }
  }
#endif  // XNN_ARCH_X86 || XNN_ARCH_X86_64


#if XNN_ARCH_X86 || XNN_ARCH_X86_64
  TEST(QS8_F16_VCVT__AVX2_U32, batch_eq_32) {
    TEST_REQUIRES_X86_AVX2;
    const size_t batch_tile = 32;
    VCvtMicrokernelTester()
      .batch_size(batch_tile)
      .Test(xnn_qs8_f16_vcvt_ukernel__avx2_u32, xnn_init_qs8_f16_cvt_scalar_params);
  }

  TEST(QS8_F16_VCVT__AVX2_U32, batch_div_32) {
    TEST_REQUIRES_X86_AVX2;
    const size_t batch_tile = 32;
    for (size_t batch_size = batch_tile*2; batch_size < batch_tile*10; batch_size += batch_tile) {
      VCvtMicrokernelTester()
        .batch_size(batch_size)
        .Test(xnn_qs8_f16_vcvt_ukernel__avx2_u32, xnn_init_qs8_f16_cvt_scalar_params);
    }
  }

  TEST(QS8_F16_VCVT__AVX2_U32, batch_lt_32) {
    TEST_REQUIRES_X86_AVX2;
    const size_t batch_tile = 32;
    for (size_t batch_size = 1; batch_size < batch_tile; batch_size++) {
      VCvtMicrokernelTester()
        .batch_size(batch_size)
        .Test(xnn_qs8_f16_vcvt_ukernel__avx2_u32, xnn_init_qs8_f16_cvt_scalar_params);
    }
  }

  TEST(QS8_F16_VCVT__AVX2_U32, batch_gt_32) {
    TEST_REQUIRES_X86_AVX2;
    for (size_t batch_size = 33; batch_size < 64; batch_size++) {
      VCvtMicrokernelTester()
        .batch_size(batch_size)
        .Test(xnn_qs8_f16_vcvt_ukernel__avx2_u32, xnn_init_qs8_f16_cvt_scalar_params);
    }
  }

  TEST(QS8_F16_VCVT__AVX2_U32, scale) {
    TEST_REQUIRES_X86_AVX2;
    for (size_t batch_size = 1; batch_size <= 160; batch_size += 31) {
      VCvtMicrokernelTester()
        .batch_size(batch_size)
        .scale(50)
        .Test(xnn_qs8_f16_vcvt_ukernel__avx2_u32, xnn_init_qs8_f16_cvt_scalar_params);
    }
  }

  TEST(QS8_F16_VCVT__AVX2_U32, input_zero_point) {
    TEST_REQUIRES_X86_AVX2;
    for (int16_t input_zero_point = 0; input_zero_point < 5; input_zero_point += 2) {
      for (size_t batch_size = 1; batch_size <= 160; batch_size += 31) {
        VCvtMicrokernelTester()
          .batch_size(batch_size)
          .input_zero_point(input_zero_point)
          .Test(xnn_qs8_f16_vcvt_ukernel__avx2_u32, xnn_init_qs8_f16_cvt_scalar_params);
      }
    }
  }
#endif  // XNN_ARCH_X86 || XNN_ARCH_X86_64


#if XNN_ARCH_X86 || XNN_ARCH_X86_64
  TEST(QS8_F16_VCVT__AVX2_U64, batch_eq_64) {
    TEST_REQUIRES_X86_AVX2;
    const size_t batch_tile = 64;
    VCvtMicrokernelTester()
      .batch_size(batch_tile)
      .Test(xnn_qs8_f16_vcvt_ukernel__avx2_u64, xnn_init_qs8_f16_cvt_scalar_params);
  }

  TEST(QS8_F16_VCVT__AVX2_U64, batch_div_64) {
    TEST_REQUIRES_X86_AVX2;
    const size_t batch_tile = 64;
    for (size_t batch_size = batch_tile*2; batch_size < batch_tile*10; batch_size += batch_tile) {
      VCvtMicrokernelTester()
        .batch_size(batch_size)
        .Test(xnn_qs8_f16_vcvt_ukernel__avx2_u64, xnn_init_qs8_f16_cvt_scalar_params);
    }
  }

  TEST(QS8_F16_VCVT__AVX2_U64, batch_lt_64) {
    TEST_REQUIRES_X86_AVX2;
    const size_t batch_tile = 64;
    for (size_t batch_size = 1; batch_size < batch_tile; batch_size++) {
      VCvtMicrokernelTester()
        .batch_size(batch_size)
        .Test(xnn_qs8_f16_vcvt_ukernel__avx2_u64, xnn_init_qs8_f16_cvt_scalar_params);
    }
  }

  TEST(QS8_F16_VCVT__AVX2_U64, batch_gt_64) {
    TEST_REQUIRES_X86_AVX2;
    for (size_t batch_size = 65; batch_size < 128; batch_size++) {
      VCvtMicrokernelTester()
        .batch_size(batch_size)
        .Test(xnn_qs8_f16_vcvt_ukernel__avx2_u64, xnn_init_qs8_f16_cvt_scalar_params);
    }
  }

  TEST(QS8_F16_VCVT__AVX2_U64, scale) {
    TEST_REQUIRES_X86_AVX2;
    for (size_t batch_size = 1; batch_size <= 320; batch_size += 63) {
      VCvtMicrokernelTester()
        .batch_size(batch_size)
        .scale(50)
        .Test(xnn_qs8_f16_vcvt_ukernel__avx2_u64, xnn_init_qs8_f16_cvt_scalar_params);
    }
  }

  TEST(QS8_F16_VCVT__AVX2_U64, input_zero_point) {
    TEST_REQUIRES_X86_AVX2;
    for (int16_t input_zero_point = 0; input_zero_point < 5; input_zero_point += 2) {
      for (size_t batch_size = 1; batch_size <= 320; batch_size += 63) {
        VCvtMicrokernelTester()
          .batch_size(batch_size)
          .input_zero_point(input_zero_point)
          .Test(xnn_qs8_f16_vcvt_ukernel__avx2_u64, xnn_init_qs8_f16_cvt_scalar_params);
      }
    }
  }
#endif  // XNN_ARCH_X86 || XNN_ARCH_X86_64<|MERGE_RESOLUTION|>--- conflicted
+++ resolved
@@ -22,13 +22,8 @@
     TEST_REQUIRES_ARM_NEON_FP16_ARITH;
     const size_t batch_tile = 8;
     VCvtMicrokernelTester()
-<<<<<<< HEAD
-      .batch_size(batch_tile)
-      .Test(xnn_qs8_f16_vcvt_ukernel__neonfp16arith_u8, xnn_init_qs8_f16_cvt_neonfp16arith_params);
-=======
-      .batch_size(8)
+      .batch_size(batch_tile)
       .Test(xnn_qs8_f16_vcvt_ukernel__neonfp16arith_u8, xnn_init_qs8_f16_cvt_scalar_params);
->>>>>>> 4a629bcd
   }
 
   TEST(QS8_F16_VCVT__NEONFP16ARITH_U8, batch_div_8) {
@@ -89,13 +84,8 @@
     TEST_REQUIRES_ARM_NEON_FP16_ARITH;
     const size_t batch_tile = 16;
     VCvtMicrokernelTester()
-<<<<<<< HEAD
-      .batch_size(batch_tile)
-      .Test(xnn_qs8_f16_vcvt_ukernel__neonfp16arith_u16, xnn_init_qs8_f16_cvt_neonfp16arith_params);
-=======
-      .batch_size(16)
+      .batch_size(batch_tile)
       .Test(xnn_qs8_f16_vcvt_ukernel__neonfp16arith_u16, xnn_init_qs8_f16_cvt_scalar_params);
->>>>>>> 4a629bcd
   }
 
   TEST(QS8_F16_VCVT__NEONFP16ARITH_U16, batch_div_16) {
@@ -156,13 +146,8 @@
     TEST_REQUIRES_ARM_NEON_FP16_ARITH;
     const size_t batch_tile = 24;
     VCvtMicrokernelTester()
-<<<<<<< HEAD
-      .batch_size(batch_tile)
-      .Test(xnn_qs8_f16_vcvt_ukernel__neonfp16arith_u24, xnn_init_qs8_f16_cvt_neonfp16arith_params);
-=======
-      .batch_size(24)
+      .batch_size(batch_tile)
       .Test(xnn_qs8_f16_vcvt_ukernel__neonfp16arith_u24, xnn_init_qs8_f16_cvt_scalar_params);
->>>>>>> 4a629bcd
   }
 
   TEST(QS8_F16_VCVT__NEONFP16ARITH_U24, batch_div_24) {
@@ -223,13 +208,8 @@
     TEST_REQUIRES_ARM_NEON_FP16_ARITH;
     const size_t batch_tile = 32;
     VCvtMicrokernelTester()
-<<<<<<< HEAD
-      .batch_size(batch_tile)
-      .Test(xnn_qs8_f16_vcvt_ukernel__neonfp16arith_u32, xnn_init_qs8_f16_cvt_neonfp16arith_params);
-=======
-      .batch_size(32)
+      .batch_size(batch_tile)
       .Test(xnn_qs8_f16_vcvt_ukernel__neonfp16arith_u32, xnn_init_qs8_f16_cvt_scalar_params);
->>>>>>> 4a629bcd
   }
 
   TEST(QS8_F16_VCVT__NEONFP16ARITH_U32, batch_div_32) {
