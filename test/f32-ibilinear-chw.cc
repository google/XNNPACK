// clang-format off
// Copyright 2020 Google LLC
//
// This source code is licensed under the BSD-style license found in the
// LICENSE file in the root directory of this source tree.
//
// Auto-generated file. Do not edit!
//   Microkernel: f32-ibilinear-chw
//   Generator: tools/generate-ibilinear-chw-test.py


#include <gtest/gtest.h>
<<<<<<< HEAD
#include "xnnpack/common.h"
#include "xnnpack/ibilinear.h"
#include "xnnpack/isa-checks.h"
#include "ibilinear-microkernel-tester.h"
#define XNN_UKERNEL_WITH_PARAMS(arch_flags, ukernel, pixel_tile, channel_tile, datatype, params_type, init_params) XNN_TEST_IBILINEAR_CHW_PIXELS_DIV(ukernel, arch_flags, pixel_tile, channel_tile, datatype, params_type, init_params);\
XNN_TEST_IBILINEAR_CHW_PIXELS_LT(ukernel, arch_flags, pixel_tile, channel_tile, datatype, params_type, init_params);                                                                                                                    \
XNN_TEST_IBILINEAR_CHW_PIXELS_GT(ukernel, arch_flags, pixel_tile, channel_tile, datatype, params_type, init_params);                                                                                                                    \
XNN_TEST_IBILINEAR_CHW_CHANNELS_DIV(ukernel, arch_flags, pixel_tile, channel_tile, datatype, params_type, init_params);                                                                                                                 \
XNN_TEST_IBILINEAR_CHW_CHANNELS_EQ(ukernel, arch_flags, pixel_tile, channel_tile, datatype, params_type, init_params);                                                                                                                  \
XNN_TEST_IBILINEAR_CHW_CHANNELS_GT(ukernel, arch_flags, pixel_tile, channel_tile, datatype, params_type, init_params);                                                                                                                  \
XNN_TEST_IBILINEAR_CHW_INPUT_OFFSET(ukernel, arch_flags, pixel_tile, channel_tile, datatype, params_type, init_params);                                                                                                                 \
XNN_TEST_IBILINEAR_CHW_INPUT_STRIDE(ukernel, arch_flags, pixel_tile, channel_tile, datatype, params_type, init_params);
#include "f32-ibilinear-chw/f32-ibilinear-chw.h"
#undef XNN_UKERNEL_WITH_PARAMS
=======
#include "src/xnnpack/common.h"
#include "src/xnnpack/ibilinear.h"
#include "src/xnnpack/isa-checks.h"
#include "test/ibilinear-microkernel-tester.h"


TEST(F32_IBILINEAR_CHW__SCALAR_P1, pixels_eq_1) {
  IBilinearMicrokernelTester()
    .pixels(1)
    .channels(1)
    .TestCHW(xnn_f32_ibilinear_chw_ukernel__scalar_p1);
}

TEST(F32_IBILINEAR_CHW__SCALAR_P1, pixels_gt_1) {
  for (size_t pixels = 2; pixels < 10; pixels++) {
    IBilinearMicrokernelTester()
      .pixels(pixels)
      .channels(1)
      .TestCHW(xnn_f32_ibilinear_chw_ukernel__scalar_p1);
  }
}

TEST(F32_IBILINEAR_CHW__SCALAR_P1, channels_eq_1) {
  for (size_t pixels = 1; pixels <= 5; pixels += 1) {
    IBilinearMicrokernelTester()
      .pixels(pixels)
      .channels(1)
      .TestCHW(xnn_f32_ibilinear_chw_ukernel__scalar_p1);
  }
}

TEST(F32_IBILINEAR_CHW__SCALAR_P1, channels_gt_1) {
  for (size_t channels = 2; channels < 3; channels++) {
    for (size_t pixels = 1; pixels <= 5; pixels += 1) {
      IBilinearMicrokernelTester()
        .pixels(pixels)
        .channels(channels)
        .TestCHW(xnn_f32_ibilinear_chw_ukernel__scalar_p1);
    }
  }
}

TEST(F32_IBILINEAR_CHW__SCALAR_P1, input_offset) {
  for (size_t pixels = 1; pixels < 5; pixels += 1) {
    for (size_t channels = 1; channels <= 5; channels += 1) {
      IBilinearMicrokernelTester()
        .pixels(pixels)
        .channels(channels)
        .input_offset(7)
        .TestCHW(xnn_f32_ibilinear_chw_ukernel__scalar_p1);
    }
  }
}

TEST(F32_IBILINEAR_CHW__SCALAR_P1, input_stride) {
  for (size_t pixels = 1; pixels < 5; pixels += 1) {
    for (size_t channels = 1; channels <= 5; channels += 1) {
      IBilinearMicrokernelTester()
        .pixels(pixels)
        .channels(channels)
        .input_stride(23)
        .TestCHW(xnn_f32_ibilinear_chw_ukernel__scalar_p1);
    }
  }
}


TEST(F32_IBILINEAR_CHW__SCALAR_P2, pixels_eq_2) {
  IBilinearMicrokernelTester()
    .pixels(2)
    .channels(1)
    .TestCHW(xnn_f32_ibilinear_chw_ukernel__scalar_p2);
}

TEST(F32_IBILINEAR_CHW__SCALAR_P2, pixels_div_2) {
  for (size_t pixels = 4; pixels < 20; pixels += 2) {
    IBilinearMicrokernelTester()
      .pixels(pixels)
      .channels(1)
      .TestCHW(xnn_f32_ibilinear_chw_ukernel__scalar_p2);
  }
}

TEST(F32_IBILINEAR_CHW__SCALAR_P2, pixels_lt_2) {
  for (size_t pixels = 1; pixels < 2; pixels++) {
    IBilinearMicrokernelTester()
      .pixels(pixels)
      .channels(1)
      .TestCHW(xnn_f32_ibilinear_chw_ukernel__scalar_p2);
  }
}

TEST(F32_IBILINEAR_CHW__SCALAR_P2, pixels_gt_2) {
  for (size_t pixels = 3; pixels < 4; pixels++) {
    IBilinearMicrokernelTester()
      .pixels(pixels)
      .channels(1)
      .TestCHW(xnn_f32_ibilinear_chw_ukernel__scalar_p2);
  }
}

TEST(F32_IBILINEAR_CHW__SCALAR_P2, channels_eq_1) {
  for (size_t pixels = 1; pixels <= 10; pixels += 1) {
    IBilinearMicrokernelTester()
      .pixels(pixels)
      .channels(1)
      .TestCHW(xnn_f32_ibilinear_chw_ukernel__scalar_p2);
  }
}

TEST(F32_IBILINEAR_CHW__SCALAR_P2, channels_gt_1) {
  for (size_t channels = 2; channels < 3; channels++) {
    for (size_t pixels = 1; pixels <= 10; pixels += 1) {
      IBilinearMicrokernelTester()
        .pixels(pixels)
        .channels(channels)
        .TestCHW(xnn_f32_ibilinear_chw_ukernel__scalar_p2);
    }
  }
}

TEST(F32_IBILINEAR_CHW__SCALAR_P2, input_offset) {
  for (size_t pixels = 1; pixels < 10; pixels += 1) {
    for (size_t channels = 1; channels <= 5; channels += 1) {
      IBilinearMicrokernelTester()
        .pixels(pixels)
        .channels(channels)
        .input_offset(7)
        .TestCHW(xnn_f32_ibilinear_chw_ukernel__scalar_p2);
    }
  }
}

TEST(F32_IBILINEAR_CHW__SCALAR_P2, input_stride) {
  for (size_t pixels = 1; pixels < 10; pixels += 1) {
    for (size_t channels = 1; channels <= 5; channels += 1) {
      IBilinearMicrokernelTester()
        .pixels(pixels)
        .channels(channels)
        .input_stride(43)
        .TestCHW(xnn_f32_ibilinear_chw_ukernel__scalar_p2);
    }
  }
}


TEST(F32_IBILINEAR_CHW__SCALAR_P4, pixels_eq_4) {
  IBilinearMicrokernelTester()
    .pixels(4)
    .channels(1)
    .TestCHW(xnn_f32_ibilinear_chw_ukernel__scalar_p4);
}

TEST(F32_IBILINEAR_CHW__SCALAR_P4, pixels_div_4) {
  for (size_t pixels = 8; pixels < 40; pixels += 4) {
    IBilinearMicrokernelTester()
      .pixels(pixels)
      .channels(1)
      .TestCHW(xnn_f32_ibilinear_chw_ukernel__scalar_p4);
  }
}

TEST(F32_IBILINEAR_CHW__SCALAR_P4, pixels_lt_4) {
  for (size_t pixels = 1; pixels < 4; pixels++) {
    IBilinearMicrokernelTester()
      .pixels(pixels)
      .channels(1)
      .TestCHW(xnn_f32_ibilinear_chw_ukernel__scalar_p4);
  }
}

TEST(F32_IBILINEAR_CHW__SCALAR_P4, pixels_gt_4) {
  for (size_t pixels = 5; pixels < 8; pixels++) {
    IBilinearMicrokernelTester()
      .pixels(pixels)
      .channels(1)
      .TestCHW(xnn_f32_ibilinear_chw_ukernel__scalar_p4);
  }
}

TEST(F32_IBILINEAR_CHW__SCALAR_P4, channels_eq_1) {
  for (size_t pixels = 1; pixels <= 20; pixels += 3) {
    IBilinearMicrokernelTester()
      .pixels(pixels)
      .channels(1)
      .TestCHW(xnn_f32_ibilinear_chw_ukernel__scalar_p4);
  }
}

TEST(F32_IBILINEAR_CHW__SCALAR_P4, channels_gt_1) {
  for (size_t channels = 2; channels < 3; channels++) {
    for (size_t pixels = 1; pixels <= 20; pixels += 3) {
      IBilinearMicrokernelTester()
        .pixels(pixels)
        .channels(channels)
        .TestCHW(xnn_f32_ibilinear_chw_ukernel__scalar_p4);
    }
  }
}

TEST(F32_IBILINEAR_CHW__SCALAR_P4, input_offset) {
  for (size_t pixels = 1; pixels < 20; pixels += 3) {
    for (size_t channels = 1; channels <= 5; channels += 1) {
      IBilinearMicrokernelTester()
        .pixels(pixels)
        .channels(channels)
        .input_offset(7)
        .TestCHW(xnn_f32_ibilinear_chw_ukernel__scalar_p4);
    }
  }
}

TEST(F32_IBILINEAR_CHW__SCALAR_P4, input_stride) {
  for (size_t pixels = 1; pixels < 20; pixels += 3) {
    for (size_t channels = 1; channels <= 5; channels += 1) {
      IBilinearMicrokernelTester()
        .pixels(pixels)
        .channels(channels)
        .input_stride(83)
        .TestCHW(xnn_f32_ibilinear_chw_ukernel__scalar_p4);
    }
  }
}


#if XNN_ARCH_WASMSIMD || XNN_ARCH_WASMRELAXEDSIMD
  TEST(F32_IBILINEAR_CHW__WASMSIMD_P4, pixels_eq_4) {
    IBilinearMicrokernelTester()
      .pixels(4)
      .channels(1)
      .TestCHW(xnn_f32_ibilinear_chw_ukernel__wasmsimd_p4);
  }

  TEST(F32_IBILINEAR_CHW__WASMSIMD_P4, pixels_div_4) {
    for (size_t pixels = 8; pixels < 40; pixels += 4) {
      IBilinearMicrokernelTester()
        .pixels(pixels)
        .channels(1)
        .TestCHW(xnn_f32_ibilinear_chw_ukernel__wasmsimd_p4);
    }
  }

  TEST(F32_IBILINEAR_CHW__WASMSIMD_P4, pixels_lt_4) {
    for (size_t pixels = 1; pixels < 4; pixels++) {
      IBilinearMicrokernelTester()
        .pixels(pixels)
        .channels(1)
        .TestCHW(xnn_f32_ibilinear_chw_ukernel__wasmsimd_p4);
    }
  }

  TEST(F32_IBILINEAR_CHW__WASMSIMD_P4, pixels_gt_4) {
    for (size_t pixels = 5; pixels < 8; pixels++) {
      IBilinearMicrokernelTester()
        .pixels(pixels)
        .channels(1)
        .TestCHW(xnn_f32_ibilinear_chw_ukernel__wasmsimd_p4);
    }
  }

  TEST(F32_IBILINEAR_CHW__WASMSIMD_P4, channels_eq_1) {
    for (size_t pixels = 1; pixels <= 20; pixels += 3) {
      IBilinearMicrokernelTester()
        .pixels(pixels)
        .channels(1)
        .TestCHW(xnn_f32_ibilinear_chw_ukernel__wasmsimd_p4);
    }
  }

  TEST(F32_IBILINEAR_CHW__WASMSIMD_P4, channels_gt_1) {
    for (size_t channels = 2; channels < 3; channels++) {
      for (size_t pixels = 1; pixels <= 20; pixels += 3) {
        IBilinearMicrokernelTester()
          .pixels(pixels)
          .channels(channels)
          .TestCHW(xnn_f32_ibilinear_chw_ukernel__wasmsimd_p4);
      }
    }
  }

  TEST(F32_IBILINEAR_CHW__WASMSIMD_P4, input_offset) {
    for (size_t pixels = 1; pixels < 20; pixels += 3) {
      for (size_t channels = 1; channels <= 5; channels += 1) {
        IBilinearMicrokernelTester()
          .pixels(pixels)
          .channels(channels)
          .input_offset(7)
          .TestCHW(xnn_f32_ibilinear_chw_ukernel__wasmsimd_p4);
      }
    }
  }

  TEST(F32_IBILINEAR_CHW__WASMSIMD_P4, input_stride) {
    for (size_t pixels = 1; pixels < 20; pixels += 3) {
      for (size_t channels = 1; channels <= 5; channels += 1) {
        IBilinearMicrokernelTester()
          .pixels(pixels)
          .channels(channels)
          .input_stride(83)
          .TestCHW(xnn_f32_ibilinear_chw_ukernel__wasmsimd_p4);
      }
    }
  }
#endif  // XNN_ARCH_WASMSIMD || XNN_ARCH_WASMRELAXEDSIMD


#if XNN_ARCH_WASMSIMD || XNN_ARCH_WASMRELAXEDSIMD
  TEST(F32_IBILINEAR_CHW__WASMSIMD_P8, pixels_eq_8) {
    IBilinearMicrokernelTester()
      .pixels(8)
      .channels(1)
      .TestCHW(xnn_f32_ibilinear_chw_ukernel__wasmsimd_p8);
  }

  TEST(F32_IBILINEAR_CHW__WASMSIMD_P8, pixels_div_8) {
    for (size_t pixels = 16; pixels < 80; pixels += 8) {
      IBilinearMicrokernelTester()
        .pixels(pixels)
        .channels(1)
        .TestCHW(xnn_f32_ibilinear_chw_ukernel__wasmsimd_p8);
    }
  }

  TEST(F32_IBILINEAR_CHW__WASMSIMD_P8, pixels_lt_8) {
    for (size_t pixels = 1; pixels < 8; pixels++) {
      IBilinearMicrokernelTester()
        .pixels(pixels)
        .channels(1)
        .TestCHW(xnn_f32_ibilinear_chw_ukernel__wasmsimd_p8);
    }
  }

  TEST(F32_IBILINEAR_CHW__WASMSIMD_P8, pixels_gt_8) {
    for (size_t pixels = 9; pixels < 16; pixels++) {
      IBilinearMicrokernelTester()
        .pixels(pixels)
        .channels(1)
        .TestCHW(xnn_f32_ibilinear_chw_ukernel__wasmsimd_p8);
    }
  }

  TEST(F32_IBILINEAR_CHW__WASMSIMD_P8, channels_eq_1) {
    for (size_t pixels = 1; pixels <= 40; pixels += 7) {
      IBilinearMicrokernelTester()
        .pixels(pixels)
        .channels(1)
        .TestCHW(xnn_f32_ibilinear_chw_ukernel__wasmsimd_p8);
    }
  }

  TEST(F32_IBILINEAR_CHW__WASMSIMD_P8, channels_gt_1) {
    for (size_t channels = 2; channels < 3; channels++) {
      for (size_t pixels = 1; pixels <= 40; pixels += 7) {
        IBilinearMicrokernelTester()
          .pixels(pixels)
          .channels(channels)
          .TestCHW(xnn_f32_ibilinear_chw_ukernel__wasmsimd_p8);
      }
    }
  }

  TEST(F32_IBILINEAR_CHW__WASMSIMD_P8, input_offset) {
    for (size_t pixels = 1; pixels < 40; pixels += 7) {
      for (size_t channels = 1; channels <= 5; channels += 1) {
        IBilinearMicrokernelTester()
          .pixels(pixels)
          .channels(channels)
          .input_offset(7)
          .TestCHW(xnn_f32_ibilinear_chw_ukernel__wasmsimd_p8);
      }
    }
  }

  TEST(F32_IBILINEAR_CHW__WASMSIMD_P8, input_stride) {
    for (size_t pixels = 1; pixels < 40; pixels += 7) {
      for (size_t channels = 1; channels <= 5; channels += 1) {
        IBilinearMicrokernelTester()
          .pixels(pixels)
          .channels(channels)
          .input_stride(163)
          .TestCHW(xnn_f32_ibilinear_chw_ukernel__wasmsimd_p8);
      }
    }
  }
#endif  // XNN_ARCH_WASMSIMD || XNN_ARCH_WASMRELAXEDSIMD


#if XNN_ARCH_ARM || XNN_ARCH_ARM64
  TEST(F32_IBILINEAR_CHW__NEON_P4, pixels_eq_4) {
    TEST_REQUIRES_ARM_NEON;
    IBilinearMicrokernelTester()
      .pixels(4)
      .channels(1)
      .TestCHW(xnn_f32_ibilinear_chw_ukernel__neon_p4);
  }

  TEST(F32_IBILINEAR_CHW__NEON_P4, pixels_div_4) {
    TEST_REQUIRES_ARM_NEON;
    for (size_t pixels = 8; pixels < 40; pixels += 4) {
      IBilinearMicrokernelTester()
        .pixels(pixels)
        .channels(1)
        .TestCHW(xnn_f32_ibilinear_chw_ukernel__neon_p4);
    }
  }

  TEST(F32_IBILINEAR_CHW__NEON_P4, pixels_lt_4) {
    TEST_REQUIRES_ARM_NEON;
    for (size_t pixels = 1; pixels < 4; pixels++) {
      IBilinearMicrokernelTester()
        .pixels(pixels)
        .channels(1)
        .TestCHW(xnn_f32_ibilinear_chw_ukernel__neon_p4);
    }
  }

  TEST(F32_IBILINEAR_CHW__NEON_P4, pixels_gt_4) {
    TEST_REQUIRES_ARM_NEON;
    for (size_t pixels = 5; pixels < 8; pixels++) {
      IBilinearMicrokernelTester()
        .pixels(pixels)
        .channels(1)
        .TestCHW(xnn_f32_ibilinear_chw_ukernel__neon_p4);
    }
  }

  TEST(F32_IBILINEAR_CHW__NEON_P4, channels_eq_1) {
    TEST_REQUIRES_ARM_NEON;
    for (size_t pixels = 1; pixels <= 20; pixels += 3) {
      IBilinearMicrokernelTester()
        .pixels(pixels)
        .channels(1)
        .TestCHW(xnn_f32_ibilinear_chw_ukernel__neon_p4);
    }
  }

  TEST(F32_IBILINEAR_CHW__NEON_P4, channels_gt_1) {
    TEST_REQUIRES_ARM_NEON;
    for (size_t channels = 2; channels < 3; channels++) {
      for (size_t pixels = 1; pixels <= 20; pixels += 3) {
        IBilinearMicrokernelTester()
          .pixels(pixels)
          .channels(channels)
          .TestCHW(xnn_f32_ibilinear_chw_ukernel__neon_p4);
      }
    }
  }

  TEST(F32_IBILINEAR_CHW__NEON_P4, input_offset) {
    TEST_REQUIRES_ARM_NEON;
    for (size_t pixels = 1; pixels < 20; pixels += 3) {
      for (size_t channels = 1; channels <= 5; channels += 1) {
        IBilinearMicrokernelTester()
          .pixels(pixels)
          .channels(channels)
          .input_offset(7)
          .TestCHW(xnn_f32_ibilinear_chw_ukernel__neon_p4);
      }
    }
  }

  TEST(F32_IBILINEAR_CHW__NEON_P4, input_stride) {
    TEST_REQUIRES_ARM_NEON;
    for (size_t pixels = 1; pixels < 20; pixels += 3) {
      for (size_t channels = 1; channels <= 5; channels += 1) {
        IBilinearMicrokernelTester()
          .pixels(pixels)
          .channels(channels)
          .input_stride(83)
          .TestCHW(xnn_f32_ibilinear_chw_ukernel__neon_p4);
      }
    }
  }
#endif  // XNN_ARCH_ARM || XNN_ARCH_ARM64


#if XNN_ARCH_ARM || XNN_ARCH_ARM64
  TEST(F32_IBILINEAR_CHW__NEON_P8, pixels_eq_8) {
    TEST_REQUIRES_ARM_NEON;
    IBilinearMicrokernelTester()
      .pixels(8)
      .channels(1)
      .TestCHW(xnn_f32_ibilinear_chw_ukernel__neon_p8);
  }

  TEST(F32_IBILINEAR_CHW__NEON_P8, pixels_div_8) {
    TEST_REQUIRES_ARM_NEON;
    for (size_t pixels = 16; pixels < 80; pixels += 8) {
      IBilinearMicrokernelTester()
        .pixels(pixels)
        .channels(1)
        .TestCHW(xnn_f32_ibilinear_chw_ukernel__neon_p8);
    }
  }

  TEST(F32_IBILINEAR_CHW__NEON_P8, pixels_lt_8) {
    TEST_REQUIRES_ARM_NEON;
    for (size_t pixels = 1; pixels < 8; pixels++) {
      IBilinearMicrokernelTester()
        .pixels(pixels)
        .channels(1)
        .TestCHW(xnn_f32_ibilinear_chw_ukernel__neon_p8);
    }
  }

  TEST(F32_IBILINEAR_CHW__NEON_P8, pixels_gt_8) {
    TEST_REQUIRES_ARM_NEON;
    for (size_t pixels = 9; pixels < 16; pixels++) {
      IBilinearMicrokernelTester()
        .pixels(pixels)
        .channels(1)
        .TestCHW(xnn_f32_ibilinear_chw_ukernel__neon_p8);
    }
  }

  TEST(F32_IBILINEAR_CHW__NEON_P8, channels_eq_1) {
    TEST_REQUIRES_ARM_NEON;
    for (size_t pixels = 1; pixels <= 40; pixels += 7) {
      IBilinearMicrokernelTester()
        .pixels(pixels)
        .channels(1)
        .TestCHW(xnn_f32_ibilinear_chw_ukernel__neon_p8);
    }
  }

  TEST(F32_IBILINEAR_CHW__NEON_P8, channels_gt_1) {
    TEST_REQUIRES_ARM_NEON;
    for (size_t channels = 2; channels < 3; channels++) {
      for (size_t pixels = 1; pixels <= 40; pixels += 7) {
        IBilinearMicrokernelTester()
          .pixels(pixels)
          .channels(channels)
          .TestCHW(xnn_f32_ibilinear_chw_ukernel__neon_p8);
      }
    }
  }

  TEST(F32_IBILINEAR_CHW__NEON_P8, input_offset) {
    TEST_REQUIRES_ARM_NEON;
    for (size_t pixels = 1; pixels < 40; pixels += 7) {
      for (size_t channels = 1; channels <= 5; channels += 1) {
        IBilinearMicrokernelTester()
          .pixels(pixels)
          .channels(channels)
          .input_offset(7)
          .TestCHW(xnn_f32_ibilinear_chw_ukernel__neon_p8);
      }
    }
  }

  TEST(F32_IBILINEAR_CHW__NEON_P8, input_stride) {
    TEST_REQUIRES_ARM_NEON;
    for (size_t pixels = 1; pixels < 40; pixels += 7) {
      for (size_t channels = 1; channels <= 5; channels += 1) {
        IBilinearMicrokernelTester()
          .pixels(pixels)
          .channels(channels)
          .input_stride(163)
          .TestCHW(xnn_f32_ibilinear_chw_ukernel__neon_p8);
      }
    }
  }
#endif  // XNN_ARCH_ARM || XNN_ARCH_ARM64


#if XNN_ARCH_ARM || XNN_ARCH_ARM64
  TEST(F32_IBILINEAR_CHW__NEON_P16, pixels_eq_16) {
    TEST_REQUIRES_ARM_NEON;
    IBilinearMicrokernelTester()
      .pixels(16)
      .channels(1)
      .TestCHW(xnn_f32_ibilinear_chw_ukernel__neon_p16);
  }

  TEST(F32_IBILINEAR_CHW__NEON_P16, pixels_div_16) {
    TEST_REQUIRES_ARM_NEON;
    for (size_t pixels = 32; pixels < 160; pixels += 16) {
      IBilinearMicrokernelTester()
        .pixels(pixels)
        .channels(1)
        .TestCHW(xnn_f32_ibilinear_chw_ukernel__neon_p16);
    }
  }

  TEST(F32_IBILINEAR_CHW__NEON_P16, pixels_lt_16) {
    TEST_REQUIRES_ARM_NEON;
    for (size_t pixels = 1; pixels < 16; pixels++) {
      IBilinearMicrokernelTester()
        .pixels(pixels)
        .channels(1)
        .TestCHW(xnn_f32_ibilinear_chw_ukernel__neon_p16);
    }
  }

  TEST(F32_IBILINEAR_CHW__NEON_P16, pixels_gt_16) {
    TEST_REQUIRES_ARM_NEON;
    for (size_t pixels = 17; pixels < 32; pixels++) {
      IBilinearMicrokernelTester()
        .pixels(pixels)
        .channels(1)
        .TestCHW(xnn_f32_ibilinear_chw_ukernel__neon_p16);
    }
  }

  TEST(F32_IBILINEAR_CHW__NEON_P16, channels_eq_1) {
    TEST_REQUIRES_ARM_NEON;
    for (size_t pixels = 1; pixels <= 80; pixels += 15) {
      IBilinearMicrokernelTester()
        .pixels(pixels)
        .channels(1)
        .TestCHW(xnn_f32_ibilinear_chw_ukernel__neon_p16);
    }
  }

  TEST(F32_IBILINEAR_CHW__NEON_P16, channels_gt_1) {
    TEST_REQUIRES_ARM_NEON;
    for (size_t channels = 2; channels < 3; channels++) {
      for (size_t pixels = 1; pixels <= 80; pixels += 15) {
        IBilinearMicrokernelTester()
          .pixels(pixels)
          .channels(channels)
          .TestCHW(xnn_f32_ibilinear_chw_ukernel__neon_p16);
      }
    }
  }

  TEST(F32_IBILINEAR_CHW__NEON_P16, input_offset) {
    TEST_REQUIRES_ARM_NEON;
    for (size_t pixels = 1; pixels < 80; pixels += 15) {
      for (size_t channels = 1; channels <= 5; channels += 1) {
        IBilinearMicrokernelTester()
          .pixels(pixels)
          .channels(channels)
          .input_offset(7)
          .TestCHW(xnn_f32_ibilinear_chw_ukernel__neon_p16);
      }
    }
  }

  TEST(F32_IBILINEAR_CHW__NEON_P16, input_stride) {
    TEST_REQUIRES_ARM_NEON;
    for (size_t pixels = 1; pixels < 80; pixels += 15) {
      for (size_t channels = 1; channels <= 5; channels += 1) {
        IBilinearMicrokernelTester()
          .pixels(pixels)
          .channels(channels)
          .input_stride(331)
          .TestCHW(xnn_f32_ibilinear_chw_ukernel__neon_p16);
      }
    }
  }
#endif  // XNN_ARCH_ARM || XNN_ARCH_ARM64


#if XNN_ARCH_ARM || XNN_ARCH_ARM64
  TEST(F32_IBILINEAR_CHW__NEONFMA_P4, pixels_eq_4) {
    TEST_REQUIRES_ARM_NEON_FMA;
    IBilinearMicrokernelTester()
      .pixels(4)
      .channels(1)
      .TestCHW(xnn_f32_ibilinear_chw_ukernel__neonfma_p4);
  }

  TEST(F32_IBILINEAR_CHW__NEONFMA_P4, pixels_div_4) {
    TEST_REQUIRES_ARM_NEON_FMA;
    for (size_t pixels = 8; pixels < 40; pixels += 4) {
      IBilinearMicrokernelTester()
        .pixels(pixels)
        .channels(1)
        .TestCHW(xnn_f32_ibilinear_chw_ukernel__neonfma_p4);
    }
  }

  TEST(F32_IBILINEAR_CHW__NEONFMA_P4, pixels_lt_4) {
    TEST_REQUIRES_ARM_NEON_FMA;
    for (size_t pixels = 1; pixels < 4; pixels++) {
      IBilinearMicrokernelTester()
        .pixels(pixels)
        .channels(1)
        .TestCHW(xnn_f32_ibilinear_chw_ukernel__neonfma_p4);
    }
  }

  TEST(F32_IBILINEAR_CHW__NEONFMA_P4, pixels_gt_4) {
    TEST_REQUIRES_ARM_NEON_FMA;
    for (size_t pixels = 5; pixels < 8; pixels++) {
      IBilinearMicrokernelTester()
        .pixels(pixels)
        .channels(1)
        .TestCHW(xnn_f32_ibilinear_chw_ukernel__neonfma_p4);
    }
  }

  TEST(F32_IBILINEAR_CHW__NEONFMA_P4, channels_eq_1) {
    TEST_REQUIRES_ARM_NEON_FMA;
    for (size_t pixels = 1; pixels <= 20; pixels += 3) {
      IBilinearMicrokernelTester()
        .pixels(pixels)
        .channels(1)
        .TestCHW(xnn_f32_ibilinear_chw_ukernel__neonfma_p4);
    }
  }

  TEST(F32_IBILINEAR_CHW__NEONFMA_P4, channels_gt_1) {
    TEST_REQUIRES_ARM_NEON_FMA;
    for (size_t channels = 2; channels < 3; channels++) {
      for (size_t pixels = 1; pixels <= 20; pixels += 3) {
        IBilinearMicrokernelTester()
          .pixels(pixels)
          .channels(channels)
          .TestCHW(xnn_f32_ibilinear_chw_ukernel__neonfma_p4);
      }
    }
  }

  TEST(F32_IBILINEAR_CHW__NEONFMA_P4, input_offset) {
    TEST_REQUIRES_ARM_NEON_FMA;
    for (size_t pixels = 1; pixels < 20; pixels += 3) {
      for (size_t channels = 1; channels <= 5; channels += 1) {
        IBilinearMicrokernelTester()
          .pixels(pixels)
          .channels(channels)
          .input_offset(7)
          .TestCHW(xnn_f32_ibilinear_chw_ukernel__neonfma_p4);
      }
    }
  }

  TEST(F32_IBILINEAR_CHW__NEONFMA_P4, input_stride) {
    TEST_REQUIRES_ARM_NEON_FMA;
    for (size_t pixels = 1; pixels < 20; pixels += 3) {
      for (size_t channels = 1; channels <= 5; channels += 1) {
        IBilinearMicrokernelTester()
          .pixels(pixels)
          .channels(channels)
          .input_stride(83)
          .TestCHW(xnn_f32_ibilinear_chw_ukernel__neonfma_p4);
      }
    }
  }
#endif  // XNN_ARCH_ARM || XNN_ARCH_ARM64


#if XNN_ARCH_ARM || XNN_ARCH_ARM64
  TEST(F32_IBILINEAR_CHW__NEONFMA_P8, pixels_eq_8) {
    TEST_REQUIRES_ARM_NEON_FMA;
    IBilinearMicrokernelTester()
      .pixels(8)
      .channels(1)
      .TestCHW(xnn_f32_ibilinear_chw_ukernel__neonfma_p8);
  }

  TEST(F32_IBILINEAR_CHW__NEONFMA_P8, pixels_div_8) {
    TEST_REQUIRES_ARM_NEON_FMA;
    for (size_t pixels = 16; pixels < 80; pixels += 8) {
      IBilinearMicrokernelTester()
        .pixels(pixels)
        .channels(1)
        .TestCHW(xnn_f32_ibilinear_chw_ukernel__neonfma_p8);
    }
  }

  TEST(F32_IBILINEAR_CHW__NEONFMA_P8, pixels_lt_8) {
    TEST_REQUIRES_ARM_NEON_FMA;
    for (size_t pixels = 1; pixels < 8; pixels++) {
      IBilinearMicrokernelTester()
        .pixels(pixels)
        .channels(1)
        .TestCHW(xnn_f32_ibilinear_chw_ukernel__neonfma_p8);
    }
  }

  TEST(F32_IBILINEAR_CHW__NEONFMA_P8, pixels_gt_8) {
    TEST_REQUIRES_ARM_NEON_FMA;
    for (size_t pixels = 9; pixels < 16; pixels++) {
      IBilinearMicrokernelTester()
        .pixels(pixels)
        .channels(1)
        .TestCHW(xnn_f32_ibilinear_chw_ukernel__neonfma_p8);
    }
  }

  TEST(F32_IBILINEAR_CHW__NEONFMA_P8, channels_eq_1) {
    TEST_REQUIRES_ARM_NEON_FMA;
    for (size_t pixels = 1; pixels <= 40; pixels += 7) {
      IBilinearMicrokernelTester()
        .pixels(pixels)
        .channels(1)
        .TestCHW(xnn_f32_ibilinear_chw_ukernel__neonfma_p8);
    }
  }

  TEST(F32_IBILINEAR_CHW__NEONFMA_P8, channels_gt_1) {
    TEST_REQUIRES_ARM_NEON_FMA;
    for (size_t channels = 2; channels < 3; channels++) {
      for (size_t pixels = 1; pixels <= 40; pixels += 7) {
        IBilinearMicrokernelTester()
          .pixels(pixels)
          .channels(channels)
          .TestCHW(xnn_f32_ibilinear_chw_ukernel__neonfma_p8);
      }
    }
  }

  TEST(F32_IBILINEAR_CHW__NEONFMA_P8, input_offset) {
    TEST_REQUIRES_ARM_NEON_FMA;
    for (size_t pixels = 1; pixels < 40; pixels += 7) {
      for (size_t channels = 1; channels <= 5; channels += 1) {
        IBilinearMicrokernelTester()
          .pixels(pixels)
          .channels(channels)
          .input_offset(7)
          .TestCHW(xnn_f32_ibilinear_chw_ukernel__neonfma_p8);
      }
    }
  }

  TEST(F32_IBILINEAR_CHW__NEONFMA_P8, input_stride) {
    TEST_REQUIRES_ARM_NEON_FMA;
    for (size_t pixels = 1; pixels < 40; pixels += 7) {
      for (size_t channels = 1; channels <= 5; channels += 1) {
        IBilinearMicrokernelTester()
          .pixels(pixels)
          .channels(channels)
          .input_stride(163)
          .TestCHW(xnn_f32_ibilinear_chw_ukernel__neonfma_p8);
      }
    }
  }
#endif  // XNN_ARCH_ARM || XNN_ARCH_ARM64


#if XNN_ARCH_ARM || XNN_ARCH_ARM64
  TEST(F32_IBILINEAR_CHW__NEONFMA_P16, pixels_eq_16) {
    TEST_REQUIRES_ARM_NEON_FMA;
    IBilinearMicrokernelTester()
      .pixels(16)
      .channels(1)
      .TestCHW(xnn_f32_ibilinear_chw_ukernel__neonfma_p16);
  }

  TEST(F32_IBILINEAR_CHW__NEONFMA_P16, pixels_div_16) {
    TEST_REQUIRES_ARM_NEON_FMA;
    for (size_t pixels = 32; pixels < 160; pixels += 16) {
      IBilinearMicrokernelTester()
        .pixels(pixels)
        .channels(1)
        .TestCHW(xnn_f32_ibilinear_chw_ukernel__neonfma_p16);
    }
  }

  TEST(F32_IBILINEAR_CHW__NEONFMA_P16, pixels_lt_16) {
    TEST_REQUIRES_ARM_NEON_FMA;
    for (size_t pixels = 1; pixels < 16; pixels++) {
      IBilinearMicrokernelTester()
        .pixels(pixels)
        .channels(1)
        .TestCHW(xnn_f32_ibilinear_chw_ukernel__neonfma_p16);
    }
  }

  TEST(F32_IBILINEAR_CHW__NEONFMA_P16, pixels_gt_16) {
    TEST_REQUIRES_ARM_NEON_FMA;
    for (size_t pixels = 17; pixels < 32; pixels++) {
      IBilinearMicrokernelTester()
        .pixels(pixels)
        .channels(1)
        .TestCHW(xnn_f32_ibilinear_chw_ukernel__neonfma_p16);
    }
  }

  TEST(F32_IBILINEAR_CHW__NEONFMA_P16, channels_eq_1) {
    TEST_REQUIRES_ARM_NEON_FMA;
    for (size_t pixels = 1; pixels <= 80; pixels += 15) {
      IBilinearMicrokernelTester()
        .pixels(pixels)
        .channels(1)
        .TestCHW(xnn_f32_ibilinear_chw_ukernel__neonfma_p16);
    }
  }

  TEST(F32_IBILINEAR_CHW__NEONFMA_P16, channels_gt_1) {
    TEST_REQUIRES_ARM_NEON_FMA;
    for (size_t channels = 2; channels < 3; channels++) {
      for (size_t pixels = 1; pixels <= 80; pixels += 15) {
        IBilinearMicrokernelTester()
          .pixels(pixels)
          .channels(channels)
          .TestCHW(xnn_f32_ibilinear_chw_ukernel__neonfma_p16);
      }
    }
  }

  TEST(F32_IBILINEAR_CHW__NEONFMA_P16, input_offset) {
    TEST_REQUIRES_ARM_NEON_FMA;
    for (size_t pixels = 1; pixels < 80; pixels += 15) {
      for (size_t channels = 1; channels <= 5; channels += 1) {
        IBilinearMicrokernelTester()
          .pixels(pixels)
          .channels(channels)
          .input_offset(7)
          .TestCHW(xnn_f32_ibilinear_chw_ukernel__neonfma_p16);
      }
    }
  }

  TEST(F32_IBILINEAR_CHW__NEONFMA_P16, input_stride) {
    TEST_REQUIRES_ARM_NEON_FMA;
    for (size_t pixels = 1; pixels < 80; pixels += 15) {
      for (size_t channels = 1; channels <= 5; channels += 1) {
        IBilinearMicrokernelTester()
          .pixels(pixels)
          .channels(channels)
          .input_stride(331)
          .TestCHW(xnn_f32_ibilinear_chw_ukernel__neonfma_p16);
      }
    }
  }
#endif  // XNN_ARCH_ARM || XNN_ARCH_ARM64


#if XNN_ARCH_X86 || XNN_ARCH_X86_64
  TEST(F32_IBILINEAR_CHW__SSE_P4, pixels_eq_4) {
    TEST_REQUIRES_X86_SSE;
    IBilinearMicrokernelTester()
      .pixels(4)
      .channels(1)
      .TestCHW(xnn_f32_ibilinear_chw_ukernel__sse_p4);
  }

  TEST(F32_IBILINEAR_CHW__SSE_P4, pixels_div_4) {
    TEST_REQUIRES_X86_SSE;
    for (size_t pixels = 8; pixels < 40; pixels += 4) {
      IBilinearMicrokernelTester()
        .pixels(pixels)
        .channels(1)
        .TestCHW(xnn_f32_ibilinear_chw_ukernel__sse_p4);
    }
  }

  TEST(F32_IBILINEAR_CHW__SSE_P4, pixels_lt_4) {
    TEST_REQUIRES_X86_SSE;
    for (size_t pixels = 1; pixels < 4; pixels++) {
      IBilinearMicrokernelTester()
        .pixels(pixels)
        .channels(1)
        .TestCHW(xnn_f32_ibilinear_chw_ukernel__sse_p4);
    }
  }

  TEST(F32_IBILINEAR_CHW__SSE_P4, pixels_gt_4) {
    TEST_REQUIRES_X86_SSE;
    for (size_t pixels = 5; pixels < 8; pixels++) {
      IBilinearMicrokernelTester()
        .pixels(pixels)
        .channels(1)
        .TestCHW(xnn_f32_ibilinear_chw_ukernel__sse_p4);
    }
  }

  TEST(F32_IBILINEAR_CHW__SSE_P4, channels_eq_1) {
    TEST_REQUIRES_X86_SSE;
    for (size_t pixels = 1; pixels <= 20; pixels += 3) {
      IBilinearMicrokernelTester()
        .pixels(pixels)
        .channels(1)
        .TestCHW(xnn_f32_ibilinear_chw_ukernel__sse_p4);
    }
  }

  TEST(F32_IBILINEAR_CHW__SSE_P4, channels_gt_1) {
    TEST_REQUIRES_X86_SSE;
    for (size_t channels = 2; channels < 3; channels++) {
      for (size_t pixels = 1; pixels <= 20; pixels += 3) {
        IBilinearMicrokernelTester()
          .pixels(pixels)
          .channels(channels)
          .TestCHW(xnn_f32_ibilinear_chw_ukernel__sse_p4);
      }
    }
  }

  TEST(F32_IBILINEAR_CHW__SSE_P4, input_offset) {
    TEST_REQUIRES_X86_SSE;
    for (size_t pixels = 1; pixels < 20; pixels += 3) {
      for (size_t channels = 1; channels <= 5; channels += 1) {
        IBilinearMicrokernelTester()
          .pixels(pixels)
          .channels(channels)
          .input_offset(7)
          .TestCHW(xnn_f32_ibilinear_chw_ukernel__sse_p4);
      }
    }
  }

  TEST(F32_IBILINEAR_CHW__SSE_P4, input_stride) {
    TEST_REQUIRES_X86_SSE;
    for (size_t pixels = 1; pixels < 20; pixels += 3) {
      for (size_t channels = 1; channels <= 5; channels += 1) {
        IBilinearMicrokernelTester()
          .pixels(pixels)
          .channels(channels)
          .input_stride(83)
          .TestCHW(xnn_f32_ibilinear_chw_ukernel__sse_p4);
      }
    }
  }
#endif  // XNN_ARCH_X86 || XNN_ARCH_X86_64


#if XNN_ARCH_X86 || XNN_ARCH_X86_64
  TEST(F32_IBILINEAR_CHW__SSE_P8, pixels_eq_8) {
    TEST_REQUIRES_X86_SSE;
    IBilinearMicrokernelTester()
      .pixels(8)
      .channels(1)
      .TestCHW(xnn_f32_ibilinear_chw_ukernel__sse_p8);
  }

  TEST(F32_IBILINEAR_CHW__SSE_P8, pixels_div_8) {
    TEST_REQUIRES_X86_SSE;
    for (size_t pixels = 16; pixels < 80; pixels += 8) {
      IBilinearMicrokernelTester()
        .pixels(pixels)
        .channels(1)
        .TestCHW(xnn_f32_ibilinear_chw_ukernel__sse_p8);
    }
  }

  TEST(F32_IBILINEAR_CHW__SSE_P8, pixels_lt_8) {
    TEST_REQUIRES_X86_SSE;
    for (size_t pixels = 1; pixels < 8; pixels++) {
      IBilinearMicrokernelTester()
        .pixels(pixels)
        .channels(1)
        .TestCHW(xnn_f32_ibilinear_chw_ukernel__sse_p8);
    }
  }

  TEST(F32_IBILINEAR_CHW__SSE_P8, pixels_gt_8) {
    TEST_REQUIRES_X86_SSE;
    for (size_t pixels = 9; pixels < 16; pixels++) {
      IBilinearMicrokernelTester()
        .pixels(pixels)
        .channels(1)
        .TestCHW(xnn_f32_ibilinear_chw_ukernel__sse_p8);
    }
  }

  TEST(F32_IBILINEAR_CHW__SSE_P8, channels_eq_1) {
    TEST_REQUIRES_X86_SSE;
    for (size_t pixels = 1; pixels <= 40; pixels += 7) {
      IBilinearMicrokernelTester()
        .pixels(pixels)
        .channels(1)
        .TestCHW(xnn_f32_ibilinear_chw_ukernel__sse_p8);
    }
  }

  TEST(F32_IBILINEAR_CHW__SSE_P8, channels_gt_1) {
    TEST_REQUIRES_X86_SSE;
    for (size_t channels = 2; channels < 3; channels++) {
      for (size_t pixels = 1; pixels <= 40; pixels += 7) {
        IBilinearMicrokernelTester()
          .pixels(pixels)
          .channels(channels)
          .TestCHW(xnn_f32_ibilinear_chw_ukernel__sse_p8);
      }
    }
  }

  TEST(F32_IBILINEAR_CHW__SSE_P8, input_offset) {
    TEST_REQUIRES_X86_SSE;
    for (size_t pixels = 1; pixels < 40; pixels += 7) {
      for (size_t channels = 1; channels <= 5; channels += 1) {
        IBilinearMicrokernelTester()
          .pixels(pixels)
          .channels(channels)
          .input_offset(7)
          .TestCHW(xnn_f32_ibilinear_chw_ukernel__sse_p8);
      }
    }
  }

  TEST(F32_IBILINEAR_CHW__SSE_P8, input_stride) {
    TEST_REQUIRES_X86_SSE;
    for (size_t pixels = 1; pixels < 40; pixels += 7) {
      for (size_t channels = 1; channels <= 5; channels += 1) {
        IBilinearMicrokernelTester()
          .pixels(pixels)
          .channels(channels)
          .input_stride(163)
          .TestCHW(xnn_f32_ibilinear_chw_ukernel__sse_p8);
      }
    }
  }
#endif  // XNN_ARCH_X86 || XNN_ARCH_X86_64
>>>>>>> 7cbb479f
<|MERGE_RESOLUTION|>--- conflicted
+++ resolved
@@ -10,7 +10,7 @@
 
 
 #include <gtest/gtest.h>
-<<<<<<< HEAD
+
 #include "xnnpack/common.h"
 #include "xnnpack/ibilinear.h"
 #include "xnnpack/isa-checks.h"
@@ -24,1103 +24,4 @@
 XNN_TEST_IBILINEAR_CHW_INPUT_OFFSET(ukernel, arch_flags, pixel_tile, channel_tile, datatype, params_type, init_params);                                                                                                                 \
 XNN_TEST_IBILINEAR_CHW_INPUT_STRIDE(ukernel, arch_flags, pixel_tile, channel_tile, datatype, params_type, init_params);
 #include "f32-ibilinear-chw/f32-ibilinear-chw.h"
-#undef XNN_UKERNEL_WITH_PARAMS
-=======
-#include "src/xnnpack/common.h"
-#include "src/xnnpack/ibilinear.h"
-#include "src/xnnpack/isa-checks.h"
-#include "test/ibilinear-microkernel-tester.h"
-
-
-TEST(F32_IBILINEAR_CHW__SCALAR_P1, pixels_eq_1) {
-  IBilinearMicrokernelTester()
-    .pixels(1)
-    .channels(1)
-    .TestCHW(xnn_f32_ibilinear_chw_ukernel__scalar_p1);
-}
-
-TEST(F32_IBILINEAR_CHW__SCALAR_P1, pixels_gt_1) {
-  for (size_t pixels = 2; pixels < 10; pixels++) {
-    IBilinearMicrokernelTester()
-      .pixels(pixels)
-      .channels(1)
-      .TestCHW(xnn_f32_ibilinear_chw_ukernel__scalar_p1);
-  }
-}
-
-TEST(F32_IBILINEAR_CHW__SCALAR_P1, channels_eq_1) {
-  for (size_t pixels = 1; pixels <= 5; pixels += 1) {
-    IBilinearMicrokernelTester()
-      .pixels(pixels)
-      .channels(1)
-      .TestCHW(xnn_f32_ibilinear_chw_ukernel__scalar_p1);
-  }
-}
-
-TEST(F32_IBILINEAR_CHW__SCALAR_P1, channels_gt_1) {
-  for (size_t channels = 2; channels < 3; channels++) {
-    for (size_t pixels = 1; pixels <= 5; pixels += 1) {
-      IBilinearMicrokernelTester()
-        .pixels(pixels)
-        .channels(channels)
-        .TestCHW(xnn_f32_ibilinear_chw_ukernel__scalar_p1);
-    }
-  }
-}
-
-TEST(F32_IBILINEAR_CHW__SCALAR_P1, input_offset) {
-  for (size_t pixels = 1; pixels < 5; pixels += 1) {
-    for (size_t channels = 1; channels <= 5; channels += 1) {
-      IBilinearMicrokernelTester()
-        .pixels(pixels)
-        .channels(channels)
-        .input_offset(7)
-        .TestCHW(xnn_f32_ibilinear_chw_ukernel__scalar_p1);
-    }
-  }
-}
-
-TEST(F32_IBILINEAR_CHW__SCALAR_P1, input_stride) {
-  for (size_t pixels = 1; pixels < 5; pixels += 1) {
-    for (size_t channels = 1; channels <= 5; channels += 1) {
-      IBilinearMicrokernelTester()
-        .pixels(pixels)
-        .channels(channels)
-        .input_stride(23)
-        .TestCHW(xnn_f32_ibilinear_chw_ukernel__scalar_p1);
-    }
-  }
-}
-
-
-TEST(F32_IBILINEAR_CHW__SCALAR_P2, pixels_eq_2) {
-  IBilinearMicrokernelTester()
-    .pixels(2)
-    .channels(1)
-    .TestCHW(xnn_f32_ibilinear_chw_ukernel__scalar_p2);
-}
-
-TEST(F32_IBILINEAR_CHW__SCALAR_P2, pixels_div_2) {
-  for (size_t pixels = 4; pixels < 20; pixels += 2) {
-    IBilinearMicrokernelTester()
-      .pixels(pixels)
-      .channels(1)
-      .TestCHW(xnn_f32_ibilinear_chw_ukernel__scalar_p2);
-  }
-}
-
-TEST(F32_IBILINEAR_CHW__SCALAR_P2, pixels_lt_2) {
-  for (size_t pixels = 1; pixels < 2; pixels++) {
-    IBilinearMicrokernelTester()
-      .pixels(pixels)
-      .channels(1)
-      .TestCHW(xnn_f32_ibilinear_chw_ukernel__scalar_p2);
-  }
-}
-
-TEST(F32_IBILINEAR_CHW__SCALAR_P2, pixels_gt_2) {
-  for (size_t pixels = 3; pixels < 4; pixels++) {
-    IBilinearMicrokernelTester()
-      .pixels(pixels)
-      .channels(1)
-      .TestCHW(xnn_f32_ibilinear_chw_ukernel__scalar_p2);
-  }
-}
-
-TEST(F32_IBILINEAR_CHW__SCALAR_P2, channels_eq_1) {
-  for (size_t pixels = 1; pixels <= 10; pixels += 1) {
-    IBilinearMicrokernelTester()
-      .pixels(pixels)
-      .channels(1)
-      .TestCHW(xnn_f32_ibilinear_chw_ukernel__scalar_p2);
-  }
-}
-
-TEST(F32_IBILINEAR_CHW__SCALAR_P2, channels_gt_1) {
-  for (size_t channels = 2; channels < 3; channels++) {
-    for (size_t pixels = 1; pixels <= 10; pixels += 1) {
-      IBilinearMicrokernelTester()
-        .pixels(pixels)
-        .channels(channels)
-        .TestCHW(xnn_f32_ibilinear_chw_ukernel__scalar_p2);
-    }
-  }
-}
-
-TEST(F32_IBILINEAR_CHW__SCALAR_P2, input_offset) {
-  for (size_t pixels = 1; pixels < 10; pixels += 1) {
-    for (size_t channels = 1; channels <= 5; channels += 1) {
-      IBilinearMicrokernelTester()
-        .pixels(pixels)
-        .channels(channels)
-        .input_offset(7)
-        .TestCHW(xnn_f32_ibilinear_chw_ukernel__scalar_p2);
-    }
-  }
-}
-
-TEST(F32_IBILINEAR_CHW__SCALAR_P2, input_stride) {
-  for (size_t pixels = 1; pixels < 10; pixels += 1) {
-    for (size_t channels = 1; channels <= 5; channels += 1) {
-      IBilinearMicrokernelTester()
-        .pixels(pixels)
-        .channels(channels)
-        .input_stride(43)
-        .TestCHW(xnn_f32_ibilinear_chw_ukernel__scalar_p2);
-    }
-  }
-}
-
-
-TEST(F32_IBILINEAR_CHW__SCALAR_P4, pixels_eq_4) {
-  IBilinearMicrokernelTester()
-    .pixels(4)
-    .channels(1)
-    .TestCHW(xnn_f32_ibilinear_chw_ukernel__scalar_p4);
-}
-
-TEST(F32_IBILINEAR_CHW__SCALAR_P4, pixels_div_4) {
-  for (size_t pixels = 8; pixels < 40; pixels += 4) {
-    IBilinearMicrokernelTester()
-      .pixels(pixels)
-      .channels(1)
-      .TestCHW(xnn_f32_ibilinear_chw_ukernel__scalar_p4);
-  }
-}
-
-TEST(F32_IBILINEAR_CHW__SCALAR_P4, pixels_lt_4) {
-  for (size_t pixels = 1; pixels < 4; pixels++) {
-    IBilinearMicrokernelTester()
-      .pixels(pixels)
-      .channels(1)
-      .TestCHW(xnn_f32_ibilinear_chw_ukernel__scalar_p4);
-  }
-}
-
-TEST(F32_IBILINEAR_CHW__SCALAR_P4, pixels_gt_4) {
-  for (size_t pixels = 5; pixels < 8; pixels++) {
-    IBilinearMicrokernelTester()
-      .pixels(pixels)
-      .channels(1)
-      .TestCHW(xnn_f32_ibilinear_chw_ukernel__scalar_p4);
-  }
-}
-
-TEST(F32_IBILINEAR_CHW__SCALAR_P4, channels_eq_1) {
-  for (size_t pixels = 1; pixels <= 20; pixels += 3) {
-    IBilinearMicrokernelTester()
-      .pixels(pixels)
-      .channels(1)
-      .TestCHW(xnn_f32_ibilinear_chw_ukernel__scalar_p4);
-  }
-}
-
-TEST(F32_IBILINEAR_CHW__SCALAR_P4, channels_gt_1) {
-  for (size_t channels = 2; channels < 3; channels++) {
-    for (size_t pixels = 1; pixels <= 20; pixels += 3) {
-      IBilinearMicrokernelTester()
-        .pixels(pixels)
-        .channels(channels)
-        .TestCHW(xnn_f32_ibilinear_chw_ukernel__scalar_p4);
-    }
-  }
-}
-
-TEST(F32_IBILINEAR_CHW__SCALAR_P4, input_offset) {
-  for (size_t pixels = 1; pixels < 20; pixels += 3) {
-    for (size_t channels = 1; channels <= 5; channels += 1) {
-      IBilinearMicrokernelTester()
-        .pixels(pixels)
-        .channels(channels)
-        .input_offset(7)
-        .TestCHW(xnn_f32_ibilinear_chw_ukernel__scalar_p4);
-    }
-  }
-}
-
-TEST(F32_IBILINEAR_CHW__SCALAR_P4, input_stride) {
-  for (size_t pixels = 1; pixels < 20; pixels += 3) {
-    for (size_t channels = 1; channels <= 5; channels += 1) {
-      IBilinearMicrokernelTester()
-        .pixels(pixels)
-        .channels(channels)
-        .input_stride(83)
-        .TestCHW(xnn_f32_ibilinear_chw_ukernel__scalar_p4);
-    }
-  }
-}
-
-
-#if XNN_ARCH_WASMSIMD || XNN_ARCH_WASMRELAXEDSIMD
-  TEST(F32_IBILINEAR_CHW__WASMSIMD_P4, pixels_eq_4) {
-    IBilinearMicrokernelTester()
-      .pixels(4)
-      .channels(1)
-      .TestCHW(xnn_f32_ibilinear_chw_ukernel__wasmsimd_p4);
-  }
-
-  TEST(F32_IBILINEAR_CHW__WASMSIMD_P4, pixels_div_4) {
-    for (size_t pixels = 8; pixels < 40; pixels += 4) {
-      IBilinearMicrokernelTester()
-        .pixels(pixels)
-        .channels(1)
-        .TestCHW(xnn_f32_ibilinear_chw_ukernel__wasmsimd_p4);
-    }
-  }
-
-  TEST(F32_IBILINEAR_CHW__WASMSIMD_P4, pixels_lt_4) {
-    for (size_t pixels = 1; pixels < 4; pixels++) {
-      IBilinearMicrokernelTester()
-        .pixels(pixels)
-        .channels(1)
-        .TestCHW(xnn_f32_ibilinear_chw_ukernel__wasmsimd_p4);
-    }
-  }
-
-  TEST(F32_IBILINEAR_CHW__WASMSIMD_P4, pixels_gt_4) {
-    for (size_t pixels = 5; pixels < 8; pixels++) {
-      IBilinearMicrokernelTester()
-        .pixels(pixels)
-        .channels(1)
-        .TestCHW(xnn_f32_ibilinear_chw_ukernel__wasmsimd_p4);
-    }
-  }
-
-  TEST(F32_IBILINEAR_CHW__WASMSIMD_P4, channels_eq_1) {
-    for (size_t pixels = 1; pixels <= 20; pixels += 3) {
-      IBilinearMicrokernelTester()
-        .pixels(pixels)
-        .channels(1)
-        .TestCHW(xnn_f32_ibilinear_chw_ukernel__wasmsimd_p4);
-    }
-  }
-
-  TEST(F32_IBILINEAR_CHW__WASMSIMD_P4, channels_gt_1) {
-    for (size_t channels = 2; channels < 3; channels++) {
-      for (size_t pixels = 1; pixels <= 20; pixels += 3) {
-        IBilinearMicrokernelTester()
-          .pixels(pixels)
-          .channels(channels)
-          .TestCHW(xnn_f32_ibilinear_chw_ukernel__wasmsimd_p4);
-      }
-    }
-  }
-
-  TEST(F32_IBILINEAR_CHW__WASMSIMD_P4, input_offset) {
-    for (size_t pixels = 1; pixels < 20; pixels += 3) {
-      for (size_t channels = 1; channels <= 5; channels += 1) {
-        IBilinearMicrokernelTester()
-          .pixels(pixels)
-          .channels(channels)
-          .input_offset(7)
-          .TestCHW(xnn_f32_ibilinear_chw_ukernel__wasmsimd_p4);
-      }
-    }
-  }
-
-  TEST(F32_IBILINEAR_CHW__WASMSIMD_P4, input_stride) {
-    for (size_t pixels = 1; pixels < 20; pixels += 3) {
-      for (size_t channels = 1; channels <= 5; channels += 1) {
-        IBilinearMicrokernelTester()
-          .pixels(pixels)
-          .channels(channels)
-          .input_stride(83)
-          .TestCHW(xnn_f32_ibilinear_chw_ukernel__wasmsimd_p4);
-      }
-    }
-  }
-#endif  // XNN_ARCH_WASMSIMD || XNN_ARCH_WASMRELAXEDSIMD
-
-
-#if XNN_ARCH_WASMSIMD || XNN_ARCH_WASMRELAXEDSIMD
-  TEST(F32_IBILINEAR_CHW__WASMSIMD_P8, pixels_eq_8) {
-    IBilinearMicrokernelTester()
-      .pixels(8)
-      .channels(1)
-      .TestCHW(xnn_f32_ibilinear_chw_ukernel__wasmsimd_p8);
-  }
-
-  TEST(F32_IBILINEAR_CHW__WASMSIMD_P8, pixels_div_8) {
-    for (size_t pixels = 16; pixels < 80; pixels += 8) {
-      IBilinearMicrokernelTester()
-        .pixels(pixels)
-        .channels(1)
-        .TestCHW(xnn_f32_ibilinear_chw_ukernel__wasmsimd_p8);
-    }
-  }
-
-  TEST(F32_IBILINEAR_CHW__WASMSIMD_P8, pixels_lt_8) {
-    for (size_t pixels = 1; pixels < 8; pixels++) {
-      IBilinearMicrokernelTester()
-        .pixels(pixels)
-        .channels(1)
-        .TestCHW(xnn_f32_ibilinear_chw_ukernel__wasmsimd_p8);
-    }
-  }
-
-  TEST(F32_IBILINEAR_CHW__WASMSIMD_P8, pixels_gt_8) {
-    for (size_t pixels = 9; pixels < 16; pixels++) {
-      IBilinearMicrokernelTester()
-        .pixels(pixels)
-        .channels(1)
-        .TestCHW(xnn_f32_ibilinear_chw_ukernel__wasmsimd_p8);
-    }
-  }
-
-  TEST(F32_IBILINEAR_CHW__WASMSIMD_P8, channels_eq_1) {
-    for (size_t pixels = 1; pixels <= 40; pixels += 7) {
-      IBilinearMicrokernelTester()
-        .pixels(pixels)
-        .channels(1)
-        .TestCHW(xnn_f32_ibilinear_chw_ukernel__wasmsimd_p8);
-    }
-  }
-
-  TEST(F32_IBILINEAR_CHW__WASMSIMD_P8, channels_gt_1) {
-    for (size_t channels = 2; channels < 3; channels++) {
-      for (size_t pixels = 1; pixels <= 40; pixels += 7) {
-        IBilinearMicrokernelTester()
-          .pixels(pixels)
-          .channels(channels)
-          .TestCHW(xnn_f32_ibilinear_chw_ukernel__wasmsimd_p8);
-      }
-    }
-  }
-
-  TEST(F32_IBILINEAR_CHW__WASMSIMD_P8, input_offset) {
-    for (size_t pixels = 1; pixels < 40; pixels += 7) {
-      for (size_t channels = 1; channels <= 5; channels += 1) {
-        IBilinearMicrokernelTester()
-          .pixels(pixels)
-          .channels(channels)
-          .input_offset(7)
-          .TestCHW(xnn_f32_ibilinear_chw_ukernel__wasmsimd_p8);
-      }
-    }
-  }
-
-  TEST(F32_IBILINEAR_CHW__WASMSIMD_P8, input_stride) {
-    for (size_t pixels = 1; pixels < 40; pixels += 7) {
-      for (size_t channels = 1; channels <= 5; channels += 1) {
-        IBilinearMicrokernelTester()
-          .pixels(pixels)
-          .channels(channels)
-          .input_stride(163)
-          .TestCHW(xnn_f32_ibilinear_chw_ukernel__wasmsimd_p8);
-      }
-    }
-  }
-#endif  // XNN_ARCH_WASMSIMD || XNN_ARCH_WASMRELAXEDSIMD
-
-
-#if XNN_ARCH_ARM || XNN_ARCH_ARM64
-  TEST(F32_IBILINEAR_CHW__NEON_P4, pixels_eq_4) {
-    TEST_REQUIRES_ARM_NEON;
-    IBilinearMicrokernelTester()
-      .pixels(4)
-      .channels(1)
-      .TestCHW(xnn_f32_ibilinear_chw_ukernel__neon_p4);
-  }
-
-  TEST(F32_IBILINEAR_CHW__NEON_P4, pixels_div_4) {
-    TEST_REQUIRES_ARM_NEON;
-    for (size_t pixels = 8; pixels < 40; pixels += 4) {
-      IBilinearMicrokernelTester()
-        .pixels(pixels)
-        .channels(1)
-        .TestCHW(xnn_f32_ibilinear_chw_ukernel__neon_p4);
-    }
-  }
-
-  TEST(F32_IBILINEAR_CHW__NEON_P4, pixels_lt_4) {
-    TEST_REQUIRES_ARM_NEON;
-    for (size_t pixels = 1; pixels < 4; pixels++) {
-      IBilinearMicrokernelTester()
-        .pixels(pixels)
-        .channels(1)
-        .TestCHW(xnn_f32_ibilinear_chw_ukernel__neon_p4);
-    }
-  }
-
-  TEST(F32_IBILINEAR_CHW__NEON_P4, pixels_gt_4) {
-    TEST_REQUIRES_ARM_NEON;
-    for (size_t pixels = 5; pixels < 8; pixels++) {
-      IBilinearMicrokernelTester()
-        .pixels(pixels)
-        .channels(1)
-        .TestCHW(xnn_f32_ibilinear_chw_ukernel__neon_p4);
-    }
-  }
-
-  TEST(F32_IBILINEAR_CHW__NEON_P4, channels_eq_1) {
-    TEST_REQUIRES_ARM_NEON;
-    for (size_t pixels = 1; pixels <= 20; pixels += 3) {
-      IBilinearMicrokernelTester()
-        .pixels(pixels)
-        .channels(1)
-        .TestCHW(xnn_f32_ibilinear_chw_ukernel__neon_p4);
-    }
-  }
-
-  TEST(F32_IBILINEAR_CHW__NEON_P4, channels_gt_1) {
-    TEST_REQUIRES_ARM_NEON;
-    for (size_t channels = 2; channels < 3; channels++) {
-      for (size_t pixels = 1; pixels <= 20; pixels += 3) {
-        IBilinearMicrokernelTester()
-          .pixels(pixels)
-          .channels(channels)
-          .TestCHW(xnn_f32_ibilinear_chw_ukernel__neon_p4);
-      }
-    }
-  }
-
-  TEST(F32_IBILINEAR_CHW__NEON_P4, input_offset) {
-    TEST_REQUIRES_ARM_NEON;
-    for (size_t pixels = 1; pixels < 20; pixels += 3) {
-      for (size_t channels = 1; channels <= 5; channels += 1) {
-        IBilinearMicrokernelTester()
-          .pixels(pixels)
-          .channels(channels)
-          .input_offset(7)
-          .TestCHW(xnn_f32_ibilinear_chw_ukernel__neon_p4);
-      }
-    }
-  }
-
-  TEST(F32_IBILINEAR_CHW__NEON_P4, input_stride) {
-    TEST_REQUIRES_ARM_NEON;
-    for (size_t pixels = 1; pixels < 20; pixels += 3) {
-      for (size_t channels = 1; channels <= 5; channels += 1) {
-        IBilinearMicrokernelTester()
-          .pixels(pixels)
-          .channels(channels)
-          .input_stride(83)
-          .TestCHW(xnn_f32_ibilinear_chw_ukernel__neon_p4);
-      }
-    }
-  }
-#endif  // XNN_ARCH_ARM || XNN_ARCH_ARM64
-
-
-#if XNN_ARCH_ARM || XNN_ARCH_ARM64
-  TEST(F32_IBILINEAR_CHW__NEON_P8, pixels_eq_8) {
-    TEST_REQUIRES_ARM_NEON;
-    IBilinearMicrokernelTester()
-      .pixels(8)
-      .channels(1)
-      .TestCHW(xnn_f32_ibilinear_chw_ukernel__neon_p8);
-  }
-
-  TEST(F32_IBILINEAR_CHW__NEON_P8, pixels_div_8) {
-    TEST_REQUIRES_ARM_NEON;
-    for (size_t pixels = 16; pixels < 80; pixels += 8) {
-      IBilinearMicrokernelTester()
-        .pixels(pixels)
-        .channels(1)
-        .TestCHW(xnn_f32_ibilinear_chw_ukernel__neon_p8);
-    }
-  }
-
-  TEST(F32_IBILINEAR_CHW__NEON_P8, pixels_lt_8) {
-    TEST_REQUIRES_ARM_NEON;
-    for (size_t pixels = 1; pixels < 8; pixels++) {
-      IBilinearMicrokernelTester()
-        .pixels(pixels)
-        .channels(1)
-        .TestCHW(xnn_f32_ibilinear_chw_ukernel__neon_p8);
-    }
-  }
-
-  TEST(F32_IBILINEAR_CHW__NEON_P8, pixels_gt_8) {
-    TEST_REQUIRES_ARM_NEON;
-    for (size_t pixels = 9; pixels < 16; pixels++) {
-      IBilinearMicrokernelTester()
-        .pixels(pixels)
-        .channels(1)
-        .TestCHW(xnn_f32_ibilinear_chw_ukernel__neon_p8);
-    }
-  }
-
-  TEST(F32_IBILINEAR_CHW__NEON_P8, channels_eq_1) {
-    TEST_REQUIRES_ARM_NEON;
-    for (size_t pixels = 1; pixels <= 40; pixels += 7) {
-      IBilinearMicrokernelTester()
-        .pixels(pixels)
-        .channels(1)
-        .TestCHW(xnn_f32_ibilinear_chw_ukernel__neon_p8);
-    }
-  }
-
-  TEST(F32_IBILINEAR_CHW__NEON_P8, channels_gt_1) {
-    TEST_REQUIRES_ARM_NEON;
-    for (size_t channels = 2; channels < 3; channels++) {
-      for (size_t pixels = 1; pixels <= 40; pixels += 7) {
-        IBilinearMicrokernelTester()
-          .pixels(pixels)
-          .channels(channels)
-          .TestCHW(xnn_f32_ibilinear_chw_ukernel__neon_p8);
-      }
-    }
-  }
-
-  TEST(F32_IBILINEAR_CHW__NEON_P8, input_offset) {
-    TEST_REQUIRES_ARM_NEON;
-    for (size_t pixels = 1; pixels < 40; pixels += 7) {
-      for (size_t channels = 1; channels <= 5; channels += 1) {
-        IBilinearMicrokernelTester()
-          .pixels(pixels)
-          .channels(channels)
-          .input_offset(7)
-          .TestCHW(xnn_f32_ibilinear_chw_ukernel__neon_p8);
-      }
-    }
-  }
-
-  TEST(F32_IBILINEAR_CHW__NEON_P8, input_stride) {
-    TEST_REQUIRES_ARM_NEON;
-    for (size_t pixels = 1; pixels < 40; pixels += 7) {
-      for (size_t channels = 1; channels <= 5; channels += 1) {
-        IBilinearMicrokernelTester()
-          .pixels(pixels)
-          .channels(channels)
-          .input_stride(163)
-          .TestCHW(xnn_f32_ibilinear_chw_ukernel__neon_p8);
-      }
-    }
-  }
-#endif  // XNN_ARCH_ARM || XNN_ARCH_ARM64
-
-
-#if XNN_ARCH_ARM || XNN_ARCH_ARM64
-  TEST(F32_IBILINEAR_CHW__NEON_P16, pixels_eq_16) {
-    TEST_REQUIRES_ARM_NEON;
-    IBilinearMicrokernelTester()
-      .pixels(16)
-      .channels(1)
-      .TestCHW(xnn_f32_ibilinear_chw_ukernel__neon_p16);
-  }
-
-  TEST(F32_IBILINEAR_CHW__NEON_P16, pixels_div_16) {
-    TEST_REQUIRES_ARM_NEON;
-    for (size_t pixels = 32; pixels < 160; pixels += 16) {
-      IBilinearMicrokernelTester()
-        .pixels(pixels)
-        .channels(1)
-        .TestCHW(xnn_f32_ibilinear_chw_ukernel__neon_p16);
-    }
-  }
-
-  TEST(F32_IBILINEAR_CHW__NEON_P16, pixels_lt_16) {
-    TEST_REQUIRES_ARM_NEON;
-    for (size_t pixels = 1; pixels < 16; pixels++) {
-      IBilinearMicrokernelTester()
-        .pixels(pixels)
-        .channels(1)
-        .TestCHW(xnn_f32_ibilinear_chw_ukernel__neon_p16);
-    }
-  }
-
-  TEST(F32_IBILINEAR_CHW__NEON_P16, pixels_gt_16) {
-    TEST_REQUIRES_ARM_NEON;
-    for (size_t pixels = 17; pixels < 32; pixels++) {
-      IBilinearMicrokernelTester()
-        .pixels(pixels)
-        .channels(1)
-        .TestCHW(xnn_f32_ibilinear_chw_ukernel__neon_p16);
-    }
-  }
-
-  TEST(F32_IBILINEAR_CHW__NEON_P16, channels_eq_1) {
-    TEST_REQUIRES_ARM_NEON;
-    for (size_t pixels = 1; pixels <= 80; pixels += 15) {
-      IBilinearMicrokernelTester()
-        .pixels(pixels)
-        .channels(1)
-        .TestCHW(xnn_f32_ibilinear_chw_ukernel__neon_p16);
-    }
-  }
-
-  TEST(F32_IBILINEAR_CHW__NEON_P16, channels_gt_1) {
-    TEST_REQUIRES_ARM_NEON;
-    for (size_t channels = 2; channels < 3; channels++) {
-      for (size_t pixels = 1; pixels <= 80; pixels += 15) {
-        IBilinearMicrokernelTester()
-          .pixels(pixels)
-          .channels(channels)
-          .TestCHW(xnn_f32_ibilinear_chw_ukernel__neon_p16);
-      }
-    }
-  }
-
-  TEST(F32_IBILINEAR_CHW__NEON_P16, input_offset) {
-    TEST_REQUIRES_ARM_NEON;
-    for (size_t pixels = 1; pixels < 80; pixels += 15) {
-      for (size_t channels = 1; channels <= 5; channels += 1) {
-        IBilinearMicrokernelTester()
-          .pixels(pixels)
-          .channels(channels)
-          .input_offset(7)
-          .TestCHW(xnn_f32_ibilinear_chw_ukernel__neon_p16);
-      }
-    }
-  }
-
-  TEST(F32_IBILINEAR_CHW__NEON_P16, input_stride) {
-    TEST_REQUIRES_ARM_NEON;
-    for (size_t pixels = 1; pixels < 80; pixels += 15) {
-      for (size_t channels = 1; channels <= 5; channels += 1) {
-        IBilinearMicrokernelTester()
-          .pixels(pixels)
-          .channels(channels)
-          .input_stride(331)
-          .TestCHW(xnn_f32_ibilinear_chw_ukernel__neon_p16);
-      }
-    }
-  }
-#endif  // XNN_ARCH_ARM || XNN_ARCH_ARM64
-
-
-#if XNN_ARCH_ARM || XNN_ARCH_ARM64
-  TEST(F32_IBILINEAR_CHW__NEONFMA_P4, pixels_eq_4) {
-    TEST_REQUIRES_ARM_NEON_FMA;
-    IBilinearMicrokernelTester()
-      .pixels(4)
-      .channels(1)
-      .TestCHW(xnn_f32_ibilinear_chw_ukernel__neonfma_p4);
-  }
-
-  TEST(F32_IBILINEAR_CHW__NEONFMA_P4, pixels_div_4) {
-    TEST_REQUIRES_ARM_NEON_FMA;
-    for (size_t pixels = 8; pixels < 40; pixels += 4) {
-      IBilinearMicrokernelTester()
-        .pixels(pixels)
-        .channels(1)
-        .TestCHW(xnn_f32_ibilinear_chw_ukernel__neonfma_p4);
-    }
-  }
-
-  TEST(F32_IBILINEAR_CHW__NEONFMA_P4, pixels_lt_4) {
-    TEST_REQUIRES_ARM_NEON_FMA;
-    for (size_t pixels = 1; pixels < 4; pixels++) {
-      IBilinearMicrokernelTester()
-        .pixels(pixels)
-        .channels(1)
-        .TestCHW(xnn_f32_ibilinear_chw_ukernel__neonfma_p4);
-    }
-  }
-
-  TEST(F32_IBILINEAR_CHW__NEONFMA_P4, pixels_gt_4) {
-    TEST_REQUIRES_ARM_NEON_FMA;
-    for (size_t pixels = 5; pixels < 8; pixels++) {
-      IBilinearMicrokernelTester()
-        .pixels(pixels)
-        .channels(1)
-        .TestCHW(xnn_f32_ibilinear_chw_ukernel__neonfma_p4);
-    }
-  }
-
-  TEST(F32_IBILINEAR_CHW__NEONFMA_P4, channels_eq_1) {
-    TEST_REQUIRES_ARM_NEON_FMA;
-    for (size_t pixels = 1; pixels <= 20; pixels += 3) {
-      IBilinearMicrokernelTester()
-        .pixels(pixels)
-        .channels(1)
-        .TestCHW(xnn_f32_ibilinear_chw_ukernel__neonfma_p4);
-    }
-  }
-
-  TEST(F32_IBILINEAR_CHW__NEONFMA_P4, channels_gt_1) {
-    TEST_REQUIRES_ARM_NEON_FMA;
-    for (size_t channels = 2; channels < 3; channels++) {
-      for (size_t pixels = 1; pixels <= 20; pixels += 3) {
-        IBilinearMicrokernelTester()
-          .pixels(pixels)
-          .channels(channels)
-          .TestCHW(xnn_f32_ibilinear_chw_ukernel__neonfma_p4);
-      }
-    }
-  }
-
-  TEST(F32_IBILINEAR_CHW__NEONFMA_P4, input_offset) {
-    TEST_REQUIRES_ARM_NEON_FMA;
-    for (size_t pixels = 1; pixels < 20; pixels += 3) {
-      for (size_t channels = 1; channels <= 5; channels += 1) {
-        IBilinearMicrokernelTester()
-          .pixels(pixels)
-          .channels(channels)
-          .input_offset(7)
-          .TestCHW(xnn_f32_ibilinear_chw_ukernel__neonfma_p4);
-      }
-    }
-  }
-
-  TEST(F32_IBILINEAR_CHW__NEONFMA_P4, input_stride) {
-    TEST_REQUIRES_ARM_NEON_FMA;
-    for (size_t pixels = 1; pixels < 20; pixels += 3) {
-      for (size_t channels = 1; channels <= 5; channels += 1) {
-        IBilinearMicrokernelTester()
-          .pixels(pixels)
-          .channels(channels)
-          .input_stride(83)
-          .TestCHW(xnn_f32_ibilinear_chw_ukernel__neonfma_p4);
-      }
-    }
-  }
-#endif  // XNN_ARCH_ARM || XNN_ARCH_ARM64
-
-
-#if XNN_ARCH_ARM || XNN_ARCH_ARM64
-  TEST(F32_IBILINEAR_CHW__NEONFMA_P8, pixels_eq_8) {
-    TEST_REQUIRES_ARM_NEON_FMA;
-    IBilinearMicrokernelTester()
-      .pixels(8)
-      .channels(1)
-      .TestCHW(xnn_f32_ibilinear_chw_ukernel__neonfma_p8);
-  }
-
-  TEST(F32_IBILINEAR_CHW__NEONFMA_P8, pixels_div_8) {
-    TEST_REQUIRES_ARM_NEON_FMA;
-    for (size_t pixels = 16; pixels < 80; pixels += 8) {
-      IBilinearMicrokernelTester()
-        .pixels(pixels)
-        .channels(1)
-        .TestCHW(xnn_f32_ibilinear_chw_ukernel__neonfma_p8);
-    }
-  }
-
-  TEST(F32_IBILINEAR_CHW__NEONFMA_P8, pixels_lt_8) {
-    TEST_REQUIRES_ARM_NEON_FMA;
-    for (size_t pixels = 1; pixels < 8; pixels++) {
-      IBilinearMicrokernelTester()
-        .pixels(pixels)
-        .channels(1)
-        .TestCHW(xnn_f32_ibilinear_chw_ukernel__neonfma_p8);
-    }
-  }
-
-  TEST(F32_IBILINEAR_CHW__NEONFMA_P8, pixels_gt_8) {
-    TEST_REQUIRES_ARM_NEON_FMA;
-    for (size_t pixels = 9; pixels < 16; pixels++) {
-      IBilinearMicrokernelTester()
-        .pixels(pixels)
-        .channels(1)
-        .TestCHW(xnn_f32_ibilinear_chw_ukernel__neonfma_p8);
-    }
-  }
-
-  TEST(F32_IBILINEAR_CHW__NEONFMA_P8, channels_eq_1) {
-    TEST_REQUIRES_ARM_NEON_FMA;
-    for (size_t pixels = 1; pixels <= 40; pixels += 7) {
-      IBilinearMicrokernelTester()
-        .pixels(pixels)
-        .channels(1)
-        .TestCHW(xnn_f32_ibilinear_chw_ukernel__neonfma_p8);
-    }
-  }
-
-  TEST(F32_IBILINEAR_CHW__NEONFMA_P8, channels_gt_1) {
-    TEST_REQUIRES_ARM_NEON_FMA;
-    for (size_t channels = 2; channels < 3; channels++) {
-      for (size_t pixels = 1; pixels <= 40; pixels += 7) {
-        IBilinearMicrokernelTester()
-          .pixels(pixels)
-          .channels(channels)
-          .TestCHW(xnn_f32_ibilinear_chw_ukernel__neonfma_p8);
-      }
-    }
-  }
-
-  TEST(F32_IBILINEAR_CHW__NEONFMA_P8, input_offset) {
-    TEST_REQUIRES_ARM_NEON_FMA;
-    for (size_t pixels = 1; pixels < 40; pixels += 7) {
-      for (size_t channels = 1; channels <= 5; channels += 1) {
-        IBilinearMicrokernelTester()
-          .pixels(pixels)
-          .channels(channels)
-          .input_offset(7)
-          .TestCHW(xnn_f32_ibilinear_chw_ukernel__neonfma_p8);
-      }
-    }
-  }
-
-  TEST(F32_IBILINEAR_CHW__NEONFMA_P8, input_stride) {
-    TEST_REQUIRES_ARM_NEON_FMA;
-    for (size_t pixels = 1; pixels < 40; pixels += 7) {
-      for (size_t channels = 1; channels <= 5; channels += 1) {
-        IBilinearMicrokernelTester()
-          .pixels(pixels)
-          .channels(channels)
-          .input_stride(163)
-          .TestCHW(xnn_f32_ibilinear_chw_ukernel__neonfma_p8);
-      }
-    }
-  }
-#endif  // XNN_ARCH_ARM || XNN_ARCH_ARM64
-
-
-#if XNN_ARCH_ARM || XNN_ARCH_ARM64
-  TEST(F32_IBILINEAR_CHW__NEONFMA_P16, pixels_eq_16) {
-    TEST_REQUIRES_ARM_NEON_FMA;
-    IBilinearMicrokernelTester()
-      .pixels(16)
-      .channels(1)
-      .TestCHW(xnn_f32_ibilinear_chw_ukernel__neonfma_p16);
-  }
-
-  TEST(F32_IBILINEAR_CHW__NEONFMA_P16, pixels_div_16) {
-    TEST_REQUIRES_ARM_NEON_FMA;
-    for (size_t pixels = 32; pixels < 160; pixels += 16) {
-      IBilinearMicrokernelTester()
-        .pixels(pixels)
-        .channels(1)
-        .TestCHW(xnn_f32_ibilinear_chw_ukernel__neonfma_p16);
-    }
-  }
-
-  TEST(F32_IBILINEAR_CHW__NEONFMA_P16, pixels_lt_16) {
-    TEST_REQUIRES_ARM_NEON_FMA;
-    for (size_t pixels = 1; pixels < 16; pixels++) {
-      IBilinearMicrokernelTester()
-        .pixels(pixels)
-        .channels(1)
-        .TestCHW(xnn_f32_ibilinear_chw_ukernel__neonfma_p16);
-    }
-  }
-
-  TEST(F32_IBILINEAR_CHW__NEONFMA_P16, pixels_gt_16) {
-    TEST_REQUIRES_ARM_NEON_FMA;
-    for (size_t pixels = 17; pixels < 32; pixels++) {
-      IBilinearMicrokernelTester()
-        .pixels(pixels)
-        .channels(1)
-        .TestCHW(xnn_f32_ibilinear_chw_ukernel__neonfma_p16);
-    }
-  }
-
-  TEST(F32_IBILINEAR_CHW__NEONFMA_P16, channels_eq_1) {
-    TEST_REQUIRES_ARM_NEON_FMA;
-    for (size_t pixels = 1; pixels <= 80; pixels += 15) {
-      IBilinearMicrokernelTester()
-        .pixels(pixels)
-        .channels(1)
-        .TestCHW(xnn_f32_ibilinear_chw_ukernel__neonfma_p16);
-    }
-  }
-
-  TEST(F32_IBILINEAR_CHW__NEONFMA_P16, channels_gt_1) {
-    TEST_REQUIRES_ARM_NEON_FMA;
-    for (size_t channels = 2; channels < 3; channels++) {
-      for (size_t pixels = 1; pixels <= 80; pixels += 15) {
-        IBilinearMicrokernelTester()
-          .pixels(pixels)
-          .channels(channels)
-          .TestCHW(xnn_f32_ibilinear_chw_ukernel__neonfma_p16);
-      }
-    }
-  }
-
-  TEST(F32_IBILINEAR_CHW__NEONFMA_P16, input_offset) {
-    TEST_REQUIRES_ARM_NEON_FMA;
-    for (size_t pixels = 1; pixels < 80; pixels += 15) {
-      for (size_t channels = 1; channels <= 5; channels += 1) {
-        IBilinearMicrokernelTester()
-          .pixels(pixels)
-          .channels(channels)
-          .input_offset(7)
-          .TestCHW(xnn_f32_ibilinear_chw_ukernel__neonfma_p16);
-      }
-    }
-  }
-
-  TEST(F32_IBILINEAR_CHW__NEONFMA_P16, input_stride) {
-    TEST_REQUIRES_ARM_NEON_FMA;
-    for (size_t pixels = 1; pixels < 80; pixels += 15) {
-      for (size_t channels = 1; channels <= 5; channels += 1) {
-        IBilinearMicrokernelTester()
-          .pixels(pixels)
-          .channels(channels)
-          .input_stride(331)
-          .TestCHW(xnn_f32_ibilinear_chw_ukernel__neonfma_p16);
-      }
-    }
-  }
-#endif  // XNN_ARCH_ARM || XNN_ARCH_ARM64
-
-
-#if XNN_ARCH_X86 || XNN_ARCH_X86_64
-  TEST(F32_IBILINEAR_CHW__SSE_P4, pixels_eq_4) {
-    TEST_REQUIRES_X86_SSE;
-    IBilinearMicrokernelTester()
-      .pixels(4)
-      .channels(1)
-      .TestCHW(xnn_f32_ibilinear_chw_ukernel__sse_p4);
-  }
-
-  TEST(F32_IBILINEAR_CHW__SSE_P4, pixels_div_4) {
-    TEST_REQUIRES_X86_SSE;
-    for (size_t pixels = 8; pixels < 40; pixels += 4) {
-      IBilinearMicrokernelTester()
-        .pixels(pixels)
-        .channels(1)
-        .TestCHW(xnn_f32_ibilinear_chw_ukernel__sse_p4);
-    }
-  }
-
-  TEST(F32_IBILINEAR_CHW__SSE_P4, pixels_lt_4) {
-    TEST_REQUIRES_X86_SSE;
-    for (size_t pixels = 1; pixels < 4; pixels++) {
-      IBilinearMicrokernelTester()
-        .pixels(pixels)
-        .channels(1)
-        .TestCHW(xnn_f32_ibilinear_chw_ukernel__sse_p4);
-    }
-  }
-
-  TEST(F32_IBILINEAR_CHW__SSE_P4, pixels_gt_4) {
-    TEST_REQUIRES_X86_SSE;
-    for (size_t pixels = 5; pixels < 8; pixels++) {
-      IBilinearMicrokernelTester()
-        .pixels(pixels)
-        .channels(1)
-        .TestCHW(xnn_f32_ibilinear_chw_ukernel__sse_p4);
-    }
-  }
-
-  TEST(F32_IBILINEAR_CHW__SSE_P4, channels_eq_1) {
-    TEST_REQUIRES_X86_SSE;
-    for (size_t pixels = 1; pixels <= 20; pixels += 3) {
-      IBilinearMicrokernelTester()
-        .pixels(pixels)
-        .channels(1)
-        .TestCHW(xnn_f32_ibilinear_chw_ukernel__sse_p4);
-    }
-  }
-
-  TEST(F32_IBILINEAR_CHW__SSE_P4, channels_gt_1) {
-    TEST_REQUIRES_X86_SSE;
-    for (size_t channels = 2; channels < 3; channels++) {
-      for (size_t pixels = 1; pixels <= 20; pixels += 3) {
-        IBilinearMicrokernelTester()
-          .pixels(pixels)
-          .channels(channels)
-          .TestCHW(xnn_f32_ibilinear_chw_ukernel__sse_p4);
-      }
-    }
-  }
-
-  TEST(F32_IBILINEAR_CHW__SSE_P4, input_offset) {
-    TEST_REQUIRES_X86_SSE;
-    for (size_t pixels = 1; pixels < 20; pixels += 3) {
-      for (size_t channels = 1; channels <= 5; channels += 1) {
-        IBilinearMicrokernelTester()
-          .pixels(pixels)
-          .channels(channels)
-          .input_offset(7)
-          .TestCHW(xnn_f32_ibilinear_chw_ukernel__sse_p4);
-      }
-    }
-  }
-
-  TEST(F32_IBILINEAR_CHW__SSE_P4, input_stride) {
-    TEST_REQUIRES_X86_SSE;
-    for (size_t pixels = 1; pixels < 20; pixels += 3) {
-      for (size_t channels = 1; channels <= 5; channels += 1) {
-        IBilinearMicrokernelTester()
-          .pixels(pixels)
-          .channels(channels)
-          .input_stride(83)
-          .TestCHW(xnn_f32_ibilinear_chw_ukernel__sse_p4);
-      }
-    }
-  }
-#endif  // XNN_ARCH_X86 || XNN_ARCH_X86_64
-
-
-#if XNN_ARCH_X86 || XNN_ARCH_X86_64
-  TEST(F32_IBILINEAR_CHW__SSE_P8, pixels_eq_8) {
-    TEST_REQUIRES_X86_SSE;
-    IBilinearMicrokernelTester()
-      .pixels(8)
-      .channels(1)
-      .TestCHW(xnn_f32_ibilinear_chw_ukernel__sse_p8);
-  }
-
-  TEST(F32_IBILINEAR_CHW__SSE_P8, pixels_div_8) {
-    TEST_REQUIRES_X86_SSE;
-    for (size_t pixels = 16; pixels < 80; pixels += 8) {
-      IBilinearMicrokernelTester()
-        .pixels(pixels)
-        .channels(1)
-        .TestCHW(xnn_f32_ibilinear_chw_ukernel__sse_p8);
-    }
-  }
-
-  TEST(F32_IBILINEAR_CHW__SSE_P8, pixels_lt_8) {
-    TEST_REQUIRES_X86_SSE;
-    for (size_t pixels = 1; pixels < 8; pixels++) {
-      IBilinearMicrokernelTester()
-        .pixels(pixels)
-        .channels(1)
-        .TestCHW(xnn_f32_ibilinear_chw_ukernel__sse_p8);
-    }
-  }
-
-  TEST(F32_IBILINEAR_CHW__SSE_P8, pixels_gt_8) {
-    TEST_REQUIRES_X86_SSE;
-    for (size_t pixels = 9; pixels < 16; pixels++) {
-      IBilinearMicrokernelTester()
-        .pixels(pixels)
-        .channels(1)
-        .TestCHW(xnn_f32_ibilinear_chw_ukernel__sse_p8);
-    }
-  }
-
-  TEST(F32_IBILINEAR_CHW__SSE_P8, channels_eq_1) {
-    TEST_REQUIRES_X86_SSE;
-    for (size_t pixels = 1; pixels <= 40; pixels += 7) {
-      IBilinearMicrokernelTester()
-        .pixels(pixels)
-        .channels(1)
-        .TestCHW(xnn_f32_ibilinear_chw_ukernel__sse_p8);
-    }
-  }
-
-  TEST(F32_IBILINEAR_CHW__SSE_P8, channels_gt_1) {
-    TEST_REQUIRES_X86_SSE;
-    for (size_t channels = 2; channels < 3; channels++) {
-      for (size_t pixels = 1; pixels <= 40; pixels += 7) {
-        IBilinearMicrokernelTester()
-          .pixels(pixels)
-          .channels(channels)
-          .TestCHW(xnn_f32_ibilinear_chw_ukernel__sse_p8);
-      }
-    }
-  }
-
-  TEST(F32_IBILINEAR_CHW__SSE_P8, input_offset) {
-    TEST_REQUIRES_X86_SSE;
-    for (size_t pixels = 1; pixels < 40; pixels += 7) {
-      for (size_t channels = 1; channels <= 5; channels += 1) {
-        IBilinearMicrokernelTester()
-          .pixels(pixels)
-          .channels(channels)
-          .input_offset(7)
-          .TestCHW(xnn_f32_ibilinear_chw_ukernel__sse_p8);
-      }
-    }
-  }
-
-  TEST(F32_IBILINEAR_CHW__SSE_P8, input_stride) {
-    TEST_REQUIRES_X86_SSE;
-    for (size_t pixels = 1; pixels < 40; pixels += 7) {
-      for (size_t channels = 1; channels <= 5; channels += 1) {
-        IBilinearMicrokernelTester()
-          .pixels(pixels)
-          .channels(channels)
-          .input_stride(163)
-          .TestCHW(xnn_f32_ibilinear_chw_ukernel__sse_p8);
-      }
-    }
-  }
-#endif  // XNN_ARCH_X86 || XNN_ARCH_X86_64
->>>>>>> 7cbb479f
+#undef XNN_UKERNEL_WITH_PARAMS