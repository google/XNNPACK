--- conflicted
+++ resolved
@@ -10,7 +10,7 @@
 
 
 #include <gtest/gtest.h>
-<<<<<<< HEAD
+
 #include "xnnpack/common.h"
 #include "xnnpack/ibilinear.h"
 #include "xnnpack/isa-checks.h"
@@ -24,277 +24,4 @@
 XNN_TEST_IBILINEAR_CHW_INPUT_OFFSET(ukernel, arch_flags, pixel_tile, channel_tile, datatype, params_type, init_params);                                                                                                                 \
 XNN_TEST_IBILINEAR_CHW_INPUT_STRIDE(ukernel, arch_flags, pixel_tile, channel_tile, datatype, params_type, init_params);
 #include "f16-ibilinear-chw/f16-ibilinear-chw.h"
-#undef XNN_UKERNEL_WITH_PARAMS
-=======
-#include "src/xnnpack/common.h"
-#include "src/xnnpack/ibilinear.h"
-#include "src/xnnpack/isa-checks.h"
-#include "test/ibilinear-microkernel-tester.h"
-
-
-#if XNN_ENABLE_ARM_FP16_VECTOR && (XNN_ARCH_ARM || XNN_ARCH_ARM64)
-  TEST(F16_IBILINEAR_CHW__NEONFP16ARITH_P4, pixels_eq_4) {
-    TEST_REQUIRES_ARM_NEON_FP16_ARITH;
-    IBilinearMicrokernelTester()
-      .pixels(4)
-      .channels(1)
-      .TestCHW(xnn_f16_ibilinear_chw_ukernel__neonfp16arith_p4);
-  }
-
-  TEST(F16_IBILINEAR_CHW__NEONFP16ARITH_P4, pixels_div_4) {
-    TEST_REQUIRES_ARM_NEON_FP16_ARITH;
-    for (size_t pixels = 8; pixels < 40; pixels += 4) {
-      IBilinearMicrokernelTester()
-        .pixels(pixels)
-        .channels(1)
-        .TestCHW(xnn_f16_ibilinear_chw_ukernel__neonfp16arith_p4);
-    }
-  }
-
-  TEST(F16_IBILINEAR_CHW__NEONFP16ARITH_P4, pixels_lt_4) {
-    TEST_REQUIRES_ARM_NEON_FP16_ARITH;
-    for (size_t pixels = 1; pixels < 4; pixels++) {
-      IBilinearMicrokernelTester()
-        .pixels(pixels)
-        .channels(1)
-        .TestCHW(xnn_f16_ibilinear_chw_ukernel__neonfp16arith_p4);
-    }
-  }
-
-  TEST(F16_IBILINEAR_CHW__NEONFP16ARITH_P4, pixels_gt_4) {
-    TEST_REQUIRES_ARM_NEON_FP16_ARITH;
-    for (size_t pixels = 5; pixels < 8; pixels++) {
-      IBilinearMicrokernelTester()
-        .pixels(pixels)
-        .channels(1)
-        .TestCHW(xnn_f16_ibilinear_chw_ukernel__neonfp16arith_p4);
-    }
-  }
-
-  TEST(F16_IBILINEAR_CHW__NEONFP16ARITH_P4, channels_eq_1) {
-    TEST_REQUIRES_ARM_NEON_FP16_ARITH;
-    for (size_t pixels = 1; pixels <= 20; pixels += 3) {
-      IBilinearMicrokernelTester()
-        .pixels(pixels)
-        .channels(1)
-        .TestCHW(xnn_f16_ibilinear_chw_ukernel__neonfp16arith_p4);
-    }
-  }
-
-  TEST(F16_IBILINEAR_CHW__NEONFP16ARITH_P4, channels_gt_1) {
-    TEST_REQUIRES_ARM_NEON_FP16_ARITH;
-    for (size_t channels = 2; channels < 3; channels++) {
-      for (size_t pixels = 1; pixels <= 20; pixels += 3) {
-        IBilinearMicrokernelTester()
-          .pixels(pixels)
-          .channels(channels)
-          .TestCHW(xnn_f16_ibilinear_chw_ukernel__neonfp16arith_p4);
-      }
-    }
-  }
-
-  TEST(F16_IBILINEAR_CHW__NEONFP16ARITH_P4, input_offset) {
-    TEST_REQUIRES_ARM_NEON_FP16_ARITH;
-    for (size_t pixels = 1; pixels < 20; pixels += 3) {
-      for (size_t channels = 1; channels <= 5; channels += 1) {
-        IBilinearMicrokernelTester()
-          .pixels(pixels)
-          .channels(channels)
-          .input_offset(7)
-          .TestCHW(xnn_f16_ibilinear_chw_ukernel__neonfp16arith_p4);
-      }
-    }
-  }
-
-  TEST(F16_IBILINEAR_CHW__NEONFP16ARITH_P4, input_stride) {
-    TEST_REQUIRES_ARM_NEON_FP16_ARITH;
-    for (size_t pixels = 1; pixels < 20; pixels += 3) {
-      for (size_t channels = 1; channels <= 5; channels += 1) {
-        IBilinearMicrokernelTester()
-          .pixels(pixels)
-          .channels(channels)
-          .input_stride(83)
-          .TestCHW(xnn_f16_ibilinear_chw_ukernel__neonfp16arith_p4);
-      }
-    }
-  }
-#endif  // XNN_ENABLE_ARM_FP16_VECTOR && (XNN_ARCH_ARM || XNN_ARCH_ARM64)
-
-
-#if XNN_ENABLE_ARM_FP16_VECTOR && (XNN_ARCH_ARM || XNN_ARCH_ARM64)
-  TEST(F16_IBILINEAR_CHW__NEONFP16ARITH_P8, pixels_eq_8) {
-    TEST_REQUIRES_ARM_NEON_FP16_ARITH;
-    IBilinearMicrokernelTester()
-      .pixels(8)
-      .channels(1)
-      .TestCHW(xnn_f16_ibilinear_chw_ukernel__neonfp16arith_p8);
-  }
-
-  TEST(F16_IBILINEAR_CHW__NEONFP16ARITH_P8, pixels_div_8) {
-    TEST_REQUIRES_ARM_NEON_FP16_ARITH;
-    for (size_t pixels = 16; pixels < 80; pixels += 8) {
-      IBilinearMicrokernelTester()
-        .pixels(pixels)
-        .channels(1)
-        .TestCHW(xnn_f16_ibilinear_chw_ukernel__neonfp16arith_p8);
-    }
-  }
-
-  TEST(F16_IBILINEAR_CHW__NEONFP16ARITH_P8, pixels_lt_8) {
-    TEST_REQUIRES_ARM_NEON_FP16_ARITH;
-    for (size_t pixels = 1; pixels < 8; pixels++) {
-      IBilinearMicrokernelTester()
-        .pixels(pixels)
-        .channels(1)
-        .TestCHW(xnn_f16_ibilinear_chw_ukernel__neonfp16arith_p8);
-    }
-  }
-
-  TEST(F16_IBILINEAR_CHW__NEONFP16ARITH_P8, pixels_gt_8) {
-    TEST_REQUIRES_ARM_NEON_FP16_ARITH;
-    for (size_t pixels = 9; pixels < 16; pixels++) {
-      IBilinearMicrokernelTester()
-        .pixels(pixels)
-        .channels(1)
-        .TestCHW(xnn_f16_ibilinear_chw_ukernel__neonfp16arith_p8);
-    }
-  }
-
-  TEST(F16_IBILINEAR_CHW__NEONFP16ARITH_P8, channels_eq_1) {
-    TEST_REQUIRES_ARM_NEON_FP16_ARITH;
-    for (size_t pixels = 1; pixels <= 40; pixels += 7) {
-      IBilinearMicrokernelTester()
-        .pixels(pixels)
-        .channels(1)
-        .TestCHW(xnn_f16_ibilinear_chw_ukernel__neonfp16arith_p8);
-    }
-  }
-
-  TEST(F16_IBILINEAR_CHW__NEONFP16ARITH_P8, channels_gt_1) {
-    TEST_REQUIRES_ARM_NEON_FP16_ARITH;
-    for (size_t channels = 2; channels < 3; channels++) {
-      for (size_t pixels = 1; pixels <= 40; pixels += 7) {
-        IBilinearMicrokernelTester()
-          .pixels(pixels)
-          .channels(channels)
-          .TestCHW(xnn_f16_ibilinear_chw_ukernel__neonfp16arith_p8);
-      }
-    }
-  }
-
-  TEST(F16_IBILINEAR_CHW__NEONFP16ARITH_P8, input_offset) {
-    TEST_REQUIRES_ARM_NEON_FP16_ARITH;
-    for (size_t pixels = 1; pixels < 40; pixels += 7) {
-      for (size_t channels = 1; channels <= 5; channels += 1) {
-        IBilinearMicrokernelTester()
-          .pixels(pixels)
-          .channels(channels)
-          .input_offset(7)
-          .TestCHW(xnn_f16_ibilinear_chw_ukernel__neonfp16arith_p8);
-      }
-    }
-  }
-
-  TEST(F16_IBILINEAR_CHW__NEONFP16ARITH_P8, input_stride) {
-    TEST_REQUIRES_ARM_NEON_FP16_ARITH;
-    for (size_t pixels = 1; pixels < 40; pixels += 7) {
-      for (size_t channels = 1; channels <= 5; channels += 1) {
-        IBilinearMicrokernelTester()
-          .pixels(pixels)
-          .channels(channels)
-          .input_stride(163)
-          .TestCHW(xnn_f16_ibilinear_chw_ukernel__neonfp16arith_p8);
-      }
-    }
-  }
-#endif  // XNN_ENABLE_ARM_FP16_VECTOR && (XNN_ARCH_ARM || XNN_ARCH_ARM64)
-
-
-#if XNN_ENABLE_ARM_FP16_VECTOR && (XNN_ARCH_ARM || XNN_ARCH_ARM64)
-  TEST(F16_IBILINEAR_CHW__NEONFP16ARITH_P16, pixels_eq_16) {
-    TEST_REQUIRES_ARM_NEON_FP16_ARITH;
-    IBilinearMicrokernelTester()
-      .pixels(16)
-      .channels(1)
-      .TestCHW(xnn_f16_ibilinear_chw_ukernel__neonfp16arith_p16);
-  }
-
-  TEST(F16_IBILINEAR_CHW__NEONFP16ARITH_P16, pixels_div_16) {
-    TEST_REQUIRES_ARM_NEON_FP16_ARITH;
-    for (size_t pixels = 32; pixels < 160; pixels += 16) {
-      IBilinearMicrokernelTester()
-        .pixels(pixels)
-        .channels(1)
-        .TestCHW(xnn_f16_ibilinear_chw_ukernel__neonfp16arith_p16);
-    }
-  }
-
-  TEST(F16_IBILINEAR_CHW__NEONFP16ARITH_P16, pixels_lt_16) {
-    TEST_REQUIRES_ARM_NEON_FP16_ARITH;
-    for (size_t pixels = 1; pixels < 16; pixels++) {
-      IBilinearMicrokernelTester()
-        .pixels(pixels)
-        .channels(1)
-        .TestCHW(xnn_f16_ibilinear_chw_ukernel__neonfp16arith_p16);
-    }
-  }
-
-  TEST(F16_IBILINEAR_CHW__NEONFP16ARITH_P16, pixels_gt_16) {
-    TEST_REQUIRES_ARM_NEON_FP16_ARITH;
-    for (size_t pixels = 17; pixels < 32; pixels++) {
-      IBilinearMicrokernelTester()
-        .pixels(pixels)
-        .channels(1)
-        .TestCHW(xnn_f16_ibilinear_chw_ukernel__neonfp16arith_p16);
-    }
-  }
-
-  TEST(F16_IBILINEAR_CHW__NEONFP16ARITH_P16, channels_eq_1) {
-    TEST_REQUIRES_ARM_NEON_FP16_ARITH;
-    for (size_t pixels = 1; pixels <= 80; pixels += 15) {
-      IBilinearMicrokernelTester()
-        .pixels(pixels)
-        .channels(1)
-        .TestCHW(xnn_f16_ibilinear_chw_ukernel__neonfp16arith_p16);
-    }
-  }
-
-  TEST(F16_IBILINEAR_CHW__NEONFP16ARITH_P16, channels_gt_1) {
-    TEST_REQUIRES_ARM_NEON_FP16_ARITH;
-    for (size_t channels = 2; channels < 3; channels++) {
-      for (size_t pixels = 1; pixels <= 80; pixels += 15) {
-        IBilinearMicrokernelTester()
-          .pixels(pixels)
-          .channels(channels)
-          .TestCHW(xnn_f16_ibilinear_chw_ukernel__neonfp16arith_p16);
-      }
-    }
-  }
-
-  TEST(F16_IBILINEAR_CHW__NEONFP16ARITH_P16, input_offset) {
-    TEST_REQUIRES_ARM_NEON_FP16_ARITH;
-    for (size_t pixels = 1; pixels < 80; pixels += 15) {
-      for (size_t channels = 1; channels <= 5; channels += 1) {
-        IBilinearMicrokernelTester()
-          .pixels(pixels)
-          .channels(channels)
-          .input_offset(7)
-          .TestCHW(xnn_f16_ibilinear_chw_ukernel__neonfp16arith_p16);
-      }
-    }
-  }
-
-  TEST(F16_IBILINEAR_CHW__NEONFP16ARITH_P16, input_stride) {
-    TEST_REQUIRES_ARM_NEON_FP16_ARITH;
-    for (size_t pixels = 1; pixels < 80; pixels += 15) {
-      for (size_t channels = 1; channels <= 5; channels += 1) {
-        IBilinearMicrokernelTester()
-          .pixels(pixels)
-          .channels(channels)
-          .input_stride(331)
-          .TestCHW(xnn_f16_ibilinear_chw_ukernel__neonfp16arith_p16);
-      }
-    }
-  }
-#endif  // XNN_ENABLE_ARM_FP16_VECTOR && (XNN_ARCH_ARM || XNN_ARCH_ARM64)
->>>>>>> 7cbb479f
+#undef XNN_UKERNEL_WITH_PARAMS