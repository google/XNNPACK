--- conflicted
+++ resolved
@@ -89,7 +89,6 @@
   pack: xnn_pack_qs8_qb4w_gemm_goi_w
   k-block: 8
 
-<<<<<<< HEAD
 # x86 AVX2
 - name: xnn_qd8_f16_qb4w_gemm_minmax_ukernel_1x8c8__avx2
   init: xnn_init_f16_qb4w_minmax_avx_params
@@ -108,7 +107,9 @@
 
 - name: xnn_qd8_f16_qb4w_gemm_minmax_ukernel_4x8c8__avx2
   init: xnn_init_f16_qb4w_minmax_avx_params
-=======
+  pack: xnn_pack_qs8_qb4w_gemm_goi_w
+  k-block: 16
+  
 # ARM NEONI8MM
 - name: xnn_qd8_f16_qb4w_gemm_minmax_ukernel_1x8c8__neoni8mm
   init: xnn_init_f16_qb4w_minmax_scalar_params
@@ -204,6 +205,5 @@
   k-block: 16
 - name: xnn_qd8_f16_qb4w_gemm_minmax_ukernel_8x32c8__neoni8mm
   init: xnn_init_f16_qb4w_minmax_scalar_params
->>>>>>> 238494d2
   pack: xnn_pack_qs8_qb4w_gemm_goi_w
   k-block: 16