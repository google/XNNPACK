#!/usr/bin/env python
# Copyright 2021 Google LLC
#
# This source code is licensed under the BSD-style license found in the
# LICENSE file in the root directory of this source tree.

import argparse
import codecs
import os
import re
import sys
import yaml

sys.path.insert(0, os.path.dirname(os.path.abspath(__file__)))
import xngen
import xnncommon


parser = argparse.ArgumentParser(
  description='Vector conversion operation microkernel test generator')
parser.add_argument("-s", "--spec", metavar="FILE", required=True,
                    help="Specification (YAML) file")
parser.add_argument("-o", "--output", metavar="FILE", required=True,
                    help='Output (C++ source) file')
parser.add_argument(
    "-b",
    "--output-bench",
    metavar="FILE",
    required=False,
    help="Benchmark output (C++ source) file(s)")
parser.set_defaults(defines=list())


def split_ukernel_name(name):
  match = re.fullmatch(r"xnn_(f16|f32|qs16|qs8|qu8|s32)(_(f16|f32|qs8|qu8))?_vcvt_ukernel__(.+)_u(\d+)(v)?", name)
  if match is None:
    raise ValueError("Unexpected microkernel name: " + name)

  input_datatype = match.group(1)
  if match.group(2):
    output_datatype = match.group(3)
  else:
    output_datatype = input_datatype

  batch_tile = int(match.group(5))
  vector_tile = bool(match.group(6))

  arch, isa, assembly = xnncommon.parse_target_name(target_name=match.group(4))
  return input_datatype, output_datatype, batch_tile, vector_tile, arch, isa


CVT_BENCHMARK_TEMPLATE = """\
BENCHMARK_CAPTURE(${BENCHMARK_FN}, ${BENCHMARK_NAME},
                  $if INIT_FN and ISA_CHECK:
                    ${UKERNEL_NAME},
                    ${INIT_FN},
                    benchmark::utils::${ISA_CHECK})
                  $elif INIT_FN:
                    ${UKERNEL_NAME},
                    ${INIT_FN})
                  $elif ISA_CHECK:
                    ${UKERNEL_NAME},
                    nullptr /* init params */,
                    benchmark::utils::${ISA_CHECK})
                  $else:
                    ${UKERNEL_NAME})
  ->Apply(benchmark::utils::UnaryElementwiseParameters<${INPUT_CTYPE}, ${OUTPUT_CTYPE}>)
  ->UseRealTime();
"""

CVT_TEST_TEMPLATE = """\
TEST(${TEST_NAME}, batch_eq_${BATCH_TILE}${BATCH_SUFFIX}) {
  $if ISA_CHECK:
    ${ISA_CHECK};
  const size_t batch_tile = ${BATCH_SCALED_TILE};
  VCvtMicrokernelTester()
<<<<<<< HEAD
    .batch_size(batch_tile)
=======
    .batch_size(${BATCH_TILE})
    $if INPUT_DATATYPE == "S32":
      .input_zero_point(0)
>>>>>>> 29506f13
    $if INPUT_DATATYPE == "QS16":
      .input_zero_point(0)
    $if OUTPUT_DATATYPE == "QS8":
      .qmin(std::numeric_limits<int8_t>::min())
      .qmax(std::numeric_limits<int8_t>::max())
    $elif OUTPUT_DATATYPE == "QU8":
      .qmin(std::numeric_limits<uint8_t>::min())
      .qmax(std::numeric_limits<uint8_t>::max())
    .Test(${", ".join(TEST_ARGS)});
}

$if BATCH_TILE > 1 or BATCH_SCALED_TILE != BATCH_TILE:
  TEST(${TEST_NAME}, batch_div_${BATCH_TILE}${BATCH_SUFFIX}) {
    $if ISA_CHECK:
      ${ISA_CHECK};
    $if BATCH_SCALED_TILE == BATCH_TILE:
      const size_t batch_tile = ${BATCH_TILE};
    $else:
      const size_t batch_tile = ${BATCH_SCALED_TILE};
    for (size_t batch_size = batch_tile*2; batch_size < batch_tile*10; batch_size += batch_tile) {
      VCvtMicrokernelTester()
        .batch_size(batch_size)
        $if INPUT_DATATYPE == "S32":
          .input_zero_point(0)
        $if INPUT_DATATYPE == "QS16":
          .input_zero_point(0)
        $if OUTPUT_DATATYPE == "QS8":
          .qmin(std::numeric_limits<int8_t>::min())
          .qmax(std::numeric_limits<int8_t>::max())
        $elif OUTPUT_DATATYPE == "QU8":
          .qmin(std::numeric_limits<uint8_t>::min())
          .qmax(std::numeric_limits<uint8_t>::max())
        .Test(${", ".join(TEST_ARGS)});
    }
  }

  TEST(${TEST_NAME}, batch_lt_${BATCH_TILE}${BATCH_SUFFIX}) {
    $if ISA_CHECK:
      ${ISA_CHECK};
    $if BATCH_SCALED_TILE == BATCH_TILE:
      const size_t batch_tile = ${BATCH_TILE};
    $else:
      const size_t batch_tile = ${BATCH_SCALED_TILE};
    for (size_t batch_size = 1; batch_size < batch_tile; batch_size++) {
      VCvtMicrokernelTester()
        .batch_size(batch_size)
        $if INPUT_DATATYPE == "S32":
          .input_zero_point(0)
        $if INPUT_DATATYPE == "QS16":
          .input_zero_point(0)
        $if OUTPUT_DATATYPE == "QS8":
          .qmin(std::numeric_limits<int8_t>::min())
          .qmax(std::numeric_limits<int8_t>::max())
        $elif OUTPUT_DATATYPE == "QU8":
          .qmin(std::numeric_limits<uint8_t>::min())
          .qmax(std::numeric_limits<uint8_t>::max())
        .Test(${", ".join(TEST_ARGS)});
    }
  }

TEST(${TEST_NAME}, batch_gt_${BATCH_TILE}${BATCH_SUFFIX}) {
  $if ISA_CHECK:
    ${ISA_CHECK};
<<<<<<< HEAD
  $if BATCH_SCALED_TILE == BATCH_TILE:
    for (size_t batch_size = ${BATCH_TILE+1}; batch_size < ${10 if BATCH_TILE == 1 else BATCH_TILE*2}; batch_size++) {
=======
  for (size_t batch_size = ${BATCH_TILE+1}; batch_size < ${10 if BATCH_TILE == 1 else BATCH_TILE*2}; batch_size++) {
    VCvtMicrokernelTester()
      .batch_size(batch_size)
      $if INPUT_DATATYPE == "S32":
        .input_zero_point(0)
      $if INPUT_DATATYPE == "QS16":
        .input_zero_point(0)
      $if OUTPUT_DATATYPE == "QS8":
        .qmin(std::numeric_limits<int8_t>::min())
        .qmax(std::numeric_limits<int8_t>::max())
      $elif OUTPUT_DATATYPE == "QU8":
        .qmin(std::numeric_limits<uint8_t>::min())
        .qmax(std::numeric_limits<uint8_t>::max())
      .Test(${", ".join(TEST_ARGS)});
  }
}

$if INPUT_DATATYPE.startswith("Q") or OUTPUT_DATATYPE.startswith("Q"):
  TEST(${TEST_NAME}, scale) {
    $if ISA_CHECK:
      ${ISA_CHECK};
    for (size_t batch_size = 1; batch_size <= ${BATCH_TILE*5}; batch_size += ${max(1, BATCH_TILE-1)}) {
>>>>>>> 29506f13
      VCvtMicrokernelTester()
        .batch_size(batch_size)
        $if INPUT_DATATYPE == "QS16":
          .input_zero_point(0)
        $if OUTPUT_DATATYPE == "QS8":
          .qmin(std::numeric_limits<int8_t>::min())
          .qmax(std::numeric_limits<int8_t>::max())
        $elif OUTPUT_DATATYPE == "QU8":
          .qmin(std::numeric_limits<uint8_t>::min())
          .qmax(std::numeric_limits<uint8_t>::max())
        .Test(${", ".join(TEST_ARGS)});
    }
  $else:
    const size_t batch_tile = ${BATCH_SCALED_TILE};
    for (size_t batch_size = batch_tile+1; batch_size < batch_tile*2; batch_size++) {
      VCvtMicrokernelTester()
        .batch_size(batch_size)
        $if INPUT_DATATYPE == "QS16":
          .input_zero_point(0)
        $if OUTPUT_DATATYPE == "QS8":
          .qmin(std::numeric_limits<int8_t>::min())
          .qmax(std::numeric_limits<int8_t>::max())
        $elif OUTPUT_DATATYPE == "QU8":
          .qmin(std::numeric_limits<uint8_t>::min())
          .qmax(std::numeric_limits<uint8_t>::max())
        .Test(${", ".join(TEST_ARGS)});
    }
}

$if INPUT_DATATYPE.startswith("Q") or OUTPUT_DATATYPE.startswith("Q"):
  TEST(${TEST_NAME}, scale) {
    $if ISA_CHECK:
      ${ISA_CHECK};
    $if BATCH_SCALED_TILE == BATCH_TILE:
      for (size_t batch_size = 1; batch_size <= ${BATCH_TILE*5}; batch_size += ${max(1, BATCH_TILE-1)}) {
        VCvtMicrokernelTester()
          .batch_size(batch_size)
          .scale(50)
          $if INPUT_DATATYPE == "QS16":
            .input_zero_point(0)
          $if OUTPUT_DATATYPE == "QS8":
            .qmin(std::numeric_limits<int8_t>::min())
            .qmax(std::numeric_limits<int8_t>::max())
          $elif OUTPUT_DATATYPE == "QU8":
            .output_zero_point(100)
            .qmin(std::numeric_limits<uint8_t>::min())
            .qmax(std::numeric_limits<uint8_t>::max())
          .Test(${", ".join(TEST_ARGS)});
      }
    $else:
      const size_t batch_tile = ${BATCH_SCALED_TILE};
      for (size_t batch_size = 1; batch_size <= batch_tile*5; batch_size += batch_tile-1) {
        VCvtMicrokernelTester()
          .batch_size(batch_size)
          .scale(50)
          $if INPUT_DATATYPE == "QS16":
            .input_zero_point(0)
          $if OUTPUT_DATATYPE == "QS8":
            .qmin(std::numeric_limits<int8_t>::min())
            .qmax(std::numeric_limits<int8_t>::max())
          $elif OUTPUT_DATATYPE == "QU8":
            .output_zero_point(100)
            .qmin(std::numeric_limits<uint8_t>::min())
            .qmax(std::numeric_limits<uint8_t>::max())
          .Test(${", ".join(TEST_ARGS)});
      }
  }

$if INPUT_DATATYPE in ["QS8", "QU8"]:
  TEST(${TEST_NAME}, input_zero_point) {
    $if ISA_CHECK:
      ${ISA_CHECK};
    for (int16_t input_zero_point = 0; input_zero_point < 5; input_zero_point += 2) {
      $if BATCH_SCALED_TILE == BATCH_TILE:
        for (size_t batch_size = 1; batch_size <= ${BATCH_TILE*5}; batch_size += ${max(1, BATCH_TILE-1)}) {
          VCvtMicrokernelTester()
            .batch_size(batch_size)
            .input_zero_point(input_zero_point)
            $if OUTPUT_DATATYPE == "QS8":
              .qmin(std::numeric_limits<int8_t>::min())
              .qmax(std::numeric_limits<int8_t>::max())
            $elif OUTPUT_DATATYPE == "QU8":
              .qmin(std::numeric_limits<uint8_t>::min())
              .qmax(std::numeric_limits<uint8_t>::max())
            .Test(${", ".join(TEST_ARGS)});
        }
      $else:
        const size_t batch_tile = ${BATCH_SCALED_TILE};
        for (size_t batch_size = 1; batch_size <= batch_tile*5; batch_size += batch_tile-1) {
          VCvtMicrokernelTester()
            .batch_size(batch_size)
            .input_zero_point(input_zero_point)
            $if OUTPUT_DATATYPE == "QS8":
              .qmin(std::numeric_limits<int8_t>::min())
              .qmax(std::numeric_limits<int8_t>::max())
            $elif OUTPUT_DATATYPE == "QU8":
              .qmin(std::numeric_limits<uint8_t>::min())
              .qmax(std::numeric_limits<uint8_t>::max())
            .Test(${", ".join(TEST_ARGS)});
        }
    }
  }

$if OUTPUT_DATATYPE in ["QS8", "QU8"]:
  TEST(${TEST_NAME}, output_zero_point) {
    $if ISA_CHECK:
      ${ISA_CHECK};
    for (int16_t output_zero_point = 0; output_zero_point < 5; output_zero_point += 2) {
      $if BATCH_SCALED_TILE == BATCH_TILE:
        for (size_t batch_size = 1; batch_size <= ${BATCH_TILE*5}; batch_size += ${max(1, BATCH_TILE-1)}) {
          VCvtMicrokernelTester()
            .batch_size(batch_size)
            $if INPUT_DATATYPE == "QS16":
              .input_zero_point(0)
            .output_zero_point(output_zero_point)
            $if OUTPUT_DATATYPE == "QS8":
              .qmin(std::numeric_limits<int8_t>::min())
              .qmax(std::numeric_limits<int8_t>::max())
            $elif OUTPUT_DATATYPE == "QU8":
              .qmin(std::numeric_limits<uint8_t>::min())
              .qmax(std::numeric_limits<uint8_t>::max())
            .Test(${", ".join(TEST_ARGS)});
        }
      $else:
        const size_t batch_tile = ${BATCH_SCALED_TILE};
        for (size_t batch_size = 1; batch_size <= batch_tile*5; batch_size += batch_tile-1) {
          VCvtMicrokernelTester()
            .batch_size(batch_size)
            $if INPUT_DATATYPE == "QS16":
              .input_zero_point(0)
            .output_zero_point(output_zero_point)
            $if OUTPUT_DATATYPE == "QS8":
              .qmin(std::numeric_limits<int8_t>::min())
              .qmax(std::numeric_limits<int8_t>::max())
            $elif OUTPUT_DATATYPE == "QU8":
              .qmin(std::numeric_limits<uint8_t>::min())
              .qmax(std::numeric_limits<uint8_t>::max())
            .Test(${", ".join(TEST_ARGS)});
        }
    }
  }

  $if INPUT_DATATYPE == "F32":
    TEST(${TEST_NAME}, saturation) {
      $if ISA_CHECK:
        ${ISA_CHECK};
      $if BATCH_SCALED_TILE == BATCH_TILE:
        for (size_t batch_size = 1; batch_size <= ${BATCH_TILE*5}; batch_size += ${max(1, BATCH_TILE-1)}) {
          VCvtMicrokernelTester()
            .batch_size(batch_size)
            .scale(500)
            $if OUTPUT_DATATYPE == "QS8":
              .qmin(std::numeric_limits<int8_t>::min())
              .qmax(std::numeric_limits<int8_t>::max())
            $elif OUTPUT_DATATYPE == "QU8":
              .output_zero_point(128)
              .qmin(std::numeric_limits<uint8_t>::min())
              .qmax(std::numeric_limits<uint8_t>::max())
            .Test(${", ".join(TEST_ARGS)});
        }
      $else:
        const size_t batch_tile = ${BATCH_SCALED_TILE};
        for (size_t batch_size = 1; batch_size <= batch_tile*5; batch_size += batch_tile-1) {
          VCvtMicrokernelTester()
            .batch_size(batch_size)
            .scale(500)
            $if OUTPUT_DATATYPE == "QS8":
              .qmin(std::numeric_limits<int8_t>::min())
              .qmax(std::numeric_limits<int8_t>::max())
            $elif OUTPUT_DATATYPE == "QU8":
              .output_zero_point(128)
              .qmin(std::numeric_limits<uint8_t>::min())
              .qmax(std::numeric_limits<uint8_t>::max())
            .Test(${", ".join(TEST_ARGS)});
        }
    }

    TEST(${TEST_NAME}, overflow) {
      $if ISA_CHECK:
        ${ISA_CHECK};
      $if BATCH_SCALED_TILE == BATCH_TILE:
        for (size_t batch_size = 1; batch_size <= ${BATCH_TILE*5}; batch_size += ${max(1, BATCH_TILE-1)}) {
          VCvtMicrokernelTester()
            .batch_size(batch_size)
            .scale(4294967296.0f)
            $if INPUT_DATATYPE == "QS16":
              .input_zero_point(0)
            $if OUTPUT_DATATYPE == "QS8":
              .qmin(std::numeric_limits<int8_t>::min())
              .qmax(std::numeric_limits<int8_t>::max())
            $elif OUTPUT_DATATYPE == "QU8":
              .qmin(std::numeric_limits<uint8_t>::min())
              .qmax(std::numeric_limits<uint8_t>::max())
            .Test(${", ".join(TEST_ARGS)});
        }
      $else:
        const size_t batch_tile = ${BATCH_SCALED_TILE};
        for (size_t batch_size = 1; batch_size <= batch_tile*5; batch_size += batch_tile-1) {
          VCvtMicrokernelTester()
            .batch_size(batch_size)
            .scale(4294967296.0f)
            $if INPUT_DATATYPE == "QS16":
              .input_zero_point(0)
            $if OUTPUT_DATATYPE == "QS8":
              .qmin(std::numeric_limits<int8_t>::min())
              .qmax(std::numeric_limits<int8_t>::max())
            $elif OUTPUT_DATATYPE == "QU8":
              .qmin(std::numeric_limits<uint8_t>::min())
              .qmax(std::numeric_limits<uint8_t>::max())
            .Test(${", ".join(TEST_ARGS)});
        }
    }

$if INPUT_DATATYPE == "F32" and OUTPUT_DATATYPE == "QS8":
  TEST(${TEST_NAME}, qmin) {
    $if ISA_CHECK:
      ${ISA_CHECK};
    for (int16_t qmin = -128; qmin < 127; qmin += 51) {
      $if BATCH_SCALED_TILE == BATCH_TILE:
        for (size_t batch_size = 1; batch_size <= ${BATCH_TILE*5}; batch_size += ${max(1, BATCH_TILE-1)}) {
          VCvtMicrokernelTester()
            .batch_size(batch_size)
            .scale(500)
            .qmin(qmin)
            .qmax(std::numeric_limits<int8_t>::max())
            .Test(${", ".join(TEST_ARGS)});
        }
      $else:
        const size_t batch_tile = ${BATCH_SCALED_TILE};
        for (size_t batch_size = 1; batch_size <= batch_tile*5; batch_size += batch_tile-1) {
          VCvtMicrokernelTester()
            .batch_size(batch_size)
            .scale(500)
            .qmin(qmin)
            .qmax(std::numeric_limits<int8_t>::max())
            .Test(${", ".join(TEST_ARGS)});
        }
    }
  }

  TEST(${TEST_NAME}, qmax) {
    $if ISA_CHECK:
      ${ISA_CHECK};
    for (int16_t qmax = -127; qmax <= 127; qmax += 51) {
      $if BATCH_SCALED_TILE == BATCH_TILE:
        for (size_t batch_size = 1; batch_size <= ${BATCH_TILE*5}; batch_size += ${max(1, BATCH_TILE-1)}) {
          VCvtMicrokernelTester()
            .batch_size(batch_size)
            .scale(500)
            $if INPUT_DATATYPE == "QS16":
              .input_zero_point(0)
            .qmin(std::numeric_limits<int8_t>::min())
            .qmax(qmax)
            .Test(${", ".join(TEST_ARGS)});
        }
      $else:
        const size_t batch_tile = ${BATCH_SCALED_TILE};
        for (size_t batch_size = 1; batch_size <= batch_tile*5; batch_size += batch_tile-1) {
          VCvtMicrokernelTester()
            .batch_size(batch_size)
            .scale(500)
            $if INPUT_DATATYPE == "QS16":
              .input_zero_point(0)
            .qmin(std::numeric_limits<int8_t>::min())
            .qmax(qmax)
            .Test(${", ".join(TEST_ARGS)});
        }
    }
  }

$if INPUT_DATATYPE == "F32" and OUTPUT_DATATYPE == "QU8":
  TEST(${TEST_NAME}, qmin) {
    $if ISA_CHECK:
      ${ISA_CHECK};
    for (int16_t qmin = 0; qmin < 255; qmin += 51) {
      $if BATCH_SCALED_TILE == BATCH_TILE:
        for (size_t batch_size = 1; batch_size <= ${BATCH_TILE*5}; batch_size += ${max(1, BATCH_TILE-1)}) {
          VCvtMicrokernelTester()
            .batch_size(batch_size)
            .scale(500)
            .output_zero_point(128)
            .qmin(qmin)
            .qmax(std::numeric_limits<uint8_t>::max())
            .Test(${", ".join(TEST_ARGS)});
        }
      $else:
        const size_t batch_tile = ${BATCH_SCALED_TILE};
        for (size_t batch_size = 1; batch_size <= batch_tile*5; batch_size += batch_tile-1) {
          VCvtMicrokernelTester()
            .batch_size(batch_size)
            .scale(500)
            .output_zero_point(128)
            .qmin(qmin)
            .qmax(std::numeric_limits<uint8_t>::max())
            .Test(${", ".join(TEST_ARGS)});
        }
    }
  }

  TEST(${TEST_NAME}, qmax) {
    $if ISA_CHECK:
      ${ISA_CHECK};
    for (int16_t qmax = 1; qmax <= 255; qmax += 51) {
      $if BATCH_SCALED_TILE == BATCH_TILE:
        for (size_t batch_size = 1; batch_size <= ${BATCH_TILE*5}; batch_size += ${max(1, BATCH_TILE-1)}) {
          VCvtMicrokernelTester()
            .batch_size(batch_size)
            .scale(500)
            .output_zero_point(128)
            .qmin(std::numeric_limits<uint8_t>::min())
            .qmax(qmax)
            .Test(${", ".join(TEST_ARGS)});
        }
      $else:
        const size_t batch_tile = ${BATCH_SCALED_TILE};
        for (size_t batch_size = 1; batch_size <= batch_tile*5; batch_size += batch_tile-1) {
          VCvtMicrokernelTester()
            .batch_size(batch_size)
            .scale(500)
            .output_zero_point(128)
            .qmin(std::numeric_limits<uint8_t>::min())
            .qmax(qmax)
            .Test(${", ".join(TEST_ARGS)});
        }
    }
  }
"""


def generate_test_cases(ukernel, init_fn, input_datatype, output_datatype,
                        batch_tile, vector_tile, isa):
  """Generates all tests cases for a Vector Convert Operation micro-kernel.

  Args:
    ukernel: C name of the micro-kernel function.
    init_fn: C name of the function to initialize microkernel parameters.
    input_datatype: input conversion data type.
    output_datatype: output conversion data type.
    batch_tile: Number of batch elements processed per one iteration of the
                inner loop of the micro-kernel.
    vector_tile: Indicates if batch tile is specified in vectors rather than
                 elements.
    isa: instruction set required to run the micro-kernel. Generated unit test
         will skip execution if the host processor doesn't support this ISA.

  Returns:
    Code for the test case.
  """
  _, test_name = ukernel.split("_", 1)
  test_args = [ukernel]
  if init_fn:
    test_args.append(init_fn)
  batch_scaled_tile = batch_tile
  if vector_tile:
    ctype = {"qs8": "int8_t", "qu8": "uint8_t", "f16": "uint16_t", "f32": "float"}[input_datatype]
    batch_scaled_tile = {"rvv": "(%s*xnn_init_hardware_config()->vlenb/sizeof(%s))" % (str(batch_tile), ctype)}[isa]
  test_case = xngen.preprocess(CVT_TEST_TEMPLATE, {
      "TEST_NAME": test_name.upper().replace("UKERNEL_", ""),
      "TEST_ARGS": test_args,
      "BATCH_TILE": batch_tile,
      "BATCH_SCALED_TILE": batch_scaled_tile,
      "BATCH_SUFFIX": "v" if vector_tile else "",
      "INPUT_DATATYPE": input_datatype.upper(),
      "OUTPUT_DATATYPE": output_datatype.upper(),
      "ISA_CHECK": xnncommon.generate_isa_check_macro(isa),
    })
  if input_datatype == output_datatype:
    benchmark_fn = f"{input_datatype}_vcvt"
  else:
    benchmark_fn = f"{input_datatype}_{output_datatype}_vcvt"
  type_to_ctype = {
      "s32": "int32_t",
      "qs8": "int8_t",
      "qs16": "int16_t",
      "qu8": "uint8_t",
      "f16": "xnn_float16",
      "f32": "float",
  }
  assert(test_name.startswith(benchmark_fn))
  benchmark = xngen.preprocess(CVT_BENCHMARK_TEMPLATE, {
      "BENCHMARK_FN": benchmark_fn,
      "BENCHMARK_NAME": test_name[len(benchmark_fn + '_ukernel__'):],
      "UKERNEL_NAME": ukernel,
      "TEST_ARGS": test_args,
      "INIT_FN": init_fn,
      "BATCH_TILE": batch_tile,
      "INPUT_DATATYPE": input_datatype,
      "OUTPUT_DATATYPE": output_datatype,
      "ISA_CHECK": xnncommon.generate_isa_utilcheck_macro(isa),
      "INPUT_CTYPE": type_to_ctype[input_datatype],
      "OUTPUT_CTYPE": type_to_ctype[output_datatype],
    })
  return test_case, benchmark


def main(args):
  options = parser.parse_args(args)

  with codecs.open(options.spec, "r", encoding="utf-8") as spec_file:
    spec_yaml = yaml.safe_load(spec_file)
    if not isinstance(spec_yaml, list):
      raise ValueError("expected a list of micro-kernels in the spec")

    tests = """\
// Copyright 2021 Google LLC
//
// This source code is licensed under the BSD-style license found in the
// LICENSE file in the root directory of this source tree.
//
// Auto-generated file. Do not edit!
//   Specification: {specification}
//   Generator: {generator}


#include <limits>

#include <gtest/gtest.h>
#include "xnnpack/common.h"
#include "xnnpack/isa-checks.h"
#include "xnnpack/vcvt.h"
#include "vcvt-microkernel-tester.h"
""".format(specification=options.spec, generator=sys.argv[0])

    bench_output = """\
// Copyright 2023 Google LLC
//
// This source code is licensed under the BSD-style license found in the
// LICENSE file in the root directory of this source tree.
//
// Auto-generated file. Do not edit!
//   Specification: {specification}
//   Generator: {generator}


#include <benchmark/benchmark.h>
#include "bench/utils.h"
#include "bench/vcvt-benchmark.h"
#include "xnnpack.h"
#include "xnnpack/common.h"
#include "xnnpack/microfnptr.h"
#include "xnnpack/microparams-init.h"
#include "xnnpack/vcvt.h"
""".format(specification=options.spec, generator=sys.argv[0])

    isa_hierarchy = xnncommon._ISA_HIERARCHY_MAP
    benches = [""] * len(isa_hierarchy)

    for ukernel_spec in spec_yaml:
      name = ukernel_spec["name"]
      init_fn = ukernel_spec.get("init")
      input_datatype, output_datatype, batch_tile, vector_tile, arch, isa = \
        split_ukernel_name(name)

      test_case, benchmark = generate_test_cases(
        name, init_fn, input_datatype, output_datatype, batch_tile, vector_tile, isa)
      tests += "\n\n" + xnncommon.postprocess_test_case(test_case, arch, isa)

      benches[isa_hierarchy.get(isa, 0)] += \
        "\n\n" + xnncommon.postprocess_test_case(benchmark, arch, isa)

    xnncommon.overwrite_if_changed(options.output, tests)

    for arch_idx in reversed(range(len(isa_hierarchy))):
      bench_output += benches[arch_idx]

    bench_output += """\n
#ifndef XNNPACK_BENCHMARK_NO_MAIN
BENCHMARK_MAIN();
#endif
"""

    if options.output_bench:
      output_name = options.output_bench
      xnncommon.overwrite_if_changed(output_name, bench_output)


if __name__ == "__main__":
  main(sys.argv[1:])<|MERGE_RESOLUTION|>--- conflicted
+++ resolved
@@ -74,13 +74,9 @@
     ${ISA_CHECK};
   const size_t batch_tile = ${BATCH_SCALED_TILE};
   VCvtMicrokernelTester()
-<<<<<<< HEAD
     .batch_size(batch_tile)
-=======
-    .batch_size(${BATCH_TILE})
     $if INPUT_DATATYPE == "S32":
       .input_zero_point(0)
->>>>>>> 29506f13
     $if INPUT_DATATYPE == "QS16":
       .input_zero_point(0)
     $if OUTPUT_DATATYPE == "QS8":
@@ -144,35 +140,12 @@
 TEST(${TEST_NAME}, batch_gt_${BATCH_TILE}${BATCH_SUFFIX}) {
   $if ISA_CHECK:
     ${ISA_CHECK};
-<<<<<<< HEAD
   $if BATCH_SCALED_TILE == BATCH_TILE:
     for (size_t batch_size = ${BATCH_TILE+1}; batch_size < ${10 if BATCH_TILE == 1 else BATCH_TILE*2}; batch_size++) {
-=======
-  for (size_t batch_size = ${BATCH_TILE+1}; batch_size < ${10 if BATCH_TILE == 1 else BATCH_TILE*2}; batch_size++) {
-    VCvtMicrokernelTester()
-      .batch_size(batch_size)
-      $if INPUT_DATATYPE == "S32":
-        .input_zero_point(0)
-      $if INPUT_DATATYPE == "QS16":
-        .input_zero_point(0)
-      $if OUTPUT_DATATYPE == "QS8":
-        .qmin(std::numeric_limits<int8_t>::min())
-        .qmax(std::numeric_limits<int8_t>::max())
-      $elif OUTPUT_DATATYPE == "QU8":
-        .qmin(std::numeric_limits<uint8_t>::min())
-        .qmax(std::numeric_limits<uint8_t>::max())
-      .Test(${", ".join(TEST_ARGS)});
-  }
-}
-
-$if INPUT_DATATYPE.startswith("Q") or OUTPUT_DATATYPE.startswith("Q"):
-  TEST(${TEST_NAME}, scale) {
-    $if ISA_CHECK:
-      ${ISA_CHECK};
-    for (size_t batch_size = 1; batch_size <= ${BATCH_TILE*5}; batch_size += ${max(1, BATCH_TILE-1)}) {
->>>>>>> 29506f13
       VCvtMicrokernelTester()
         .batch_size(batch_size)
+        $if INPUT_DATATYPE == "S32":
+          .input_zero_point(0)
         $if INPUT_DATATYPE == "QS16":
           .input_zero_point(0)
         $if OUTPUT_DATATYPE == "QS8":
@@ -188,6 +161,8 @@
     for (size_t batch_size = batch_tile+1; batch_size < batch_tile*2; batch_size++) {
       VCvtMicrokernelTester()
         .batch_size(batch_size)
+        $if INPUT_DATATYPE == "S32":
+          .input_zero_point(0)
         $if INPUT_DATATYPE == "QS16":
           .input_zero_point(0)
         $if OUTPUT_DATATYPE == "QS8":
