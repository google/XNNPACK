--- conflicted
+++ resolved
@@ -62,12 +62,9 @@
     "src/f16-avgpool/f16-avgpool-minmax.h",
     "src/f16-dwconv/f16-dwconv-minmax.h",
     "src/f16-f32-vcvt/f16-f32-vcvt.h",
-<<<<<<< HEAD
-    "src/f16-ibilinear-chw/f16-ibilinear-chw.h",
-=======
     "src/f16-f32acc-rdsum/f16-f32acc-rdsum.h",
     "src/f16-f32acc-rsum/f16-f32acc-rsum.h",
->>>>>>> 1b857cfd
+    "src/f16-ibilinear-chw/f16-ibilinear-chw.h",
     "src/f16-maxpool/f16-maxpool-minmax.h",
     "src/f16-qs8-vcvt/f16-qs8-vcvt.h",
     "src/f16-qu8-vcvt/f16-qu8-vcvt.h",
