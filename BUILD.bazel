--- conflicted
+++ resolved
@@ -67,16 +67,13 @@
     "src/f16-maxpool/f16-maxpool-minmax.h",
     "src/f16-qs8-vcvt/f16-qs8-vcvt.h",
     "src/f16-qu8-vcvt/f16-qu8-vcvt.h",
-<<<<<<< HEAD
-    "src/f16-spmm/f16-spmm-minmax.h",
-=======
     "src/f16-rdminmax/f16-rdmax.h",
     "src/f16-rdminmax/f16-rdmin.h",
     "src/f16-rminmax/f16-rmax.h",
     "src/f16-rminmax/f16-rmin.h",
     "src/f16-rminmax/f16-rminmax.h",
     "src/f16-rsum/f16-rsum.h",
->>>>>>> 4436bfdf
+    "src/f16-spmm/f16-spmm-minmax.h",
     "src/f16-vabs/f16-vabs.h",
     "src/f16-vapproxgelu/f16-vapproxgelu.h",
     "src/f16-vbinary/f16-vadd.h",
@@ -127,9 +124,6 @@
     "src/f32-qs8-vcvt/f32-qs8-vcvt.h",
     "src/f32-qu8-vcvt/f32-qu8-vcvt.h",
     "src/f32-raddextexp/f32-raddextexp.h",
-<<<<<<< HEAD
-    "src/f32-spmm/f32-spmm-minmax.h",
-=======
     "src/f32-rdminmax/f32-rdmax.h",
     "src/f32-rdminmax/f32-rdmin.h",
     "src/f32-rdsum/f32-rdsum.h",
@@ -137,7 +131,7 @@
     "src/f32-rminmax/f32-rmin.h",
     "src/f32-rminmax/f32-rminmax.h",
     "src/f32-rsum/f32-rsum.h",
->>>>>>> 4436bfdf
+    "src/f32-spmm/f32-spmm-minmax.h",
     "src/f32-vabs/f32-vabs.h",
     "src/f32-vapproxgelu/f32-vapproxgelu.h",
     "src/f32-vbinary/f32-vadd.h",
